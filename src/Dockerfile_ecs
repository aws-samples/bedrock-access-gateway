--- conflicted
+++ resolved
@@ -8,10 +8,6 @@
 
 COPY ./api /app/api
 
-<<<<<<< HEAD
-ENV PORT=80
-ENV WORKERS=1
-=======
 # Create non-root user
 RUN groupadd -r appuser && useradd -r -g appuser appuser && \
     chown -R appuser:appuser /app
@@ -22,6 +18,5 @@
 
 HEALTHCHECK --interval=30s --timeout=10s --start-period=5s --retries=3 \
   CMD python -c "import urllib.request; urllib.request.urlopen('http://localhost:8080/health').read()"
->>>>>>> 7756532b
 
 CMD ["sh", "-c", "uvicorn api.app:app --host 0.0.0.0 --port ${PORT} --workers ${WORKERS}"]