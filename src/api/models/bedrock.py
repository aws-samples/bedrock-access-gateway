--- conflicted
+++ resolved
@@ -525,15 +525,10 @@
                     )
             message.tool_calls = tool_calls
             message.content = None
-<<<<<<< HEAD
         else:
             message.content = ""
             if content:
                 message.content = content[0]["text"]
-=======
-        elif content:
-            message.content = content[0]["text"]
->>>>>>> 97d77ab0
 
         response = ChatResponse(
             id=message_id,
