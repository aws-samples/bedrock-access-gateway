import base64
import json
import logging
import re
import time
from abc import ABC
from typing import AsyncIterable, Iterable, Literal

import boto3
import numpy as np
import requests
import tiktoken
from botocore.config import Config
from fastapi import HTTPException
from starlette.concurrency import run_in_threadpool

from api.models.base import BaseChatModel, BaseEmbeddingsModel
from api.schema import (
    AssistantMessage,
    ChatRequest,
    ChatResponse,
    ChatResponseMessage,
    ChatStreamResponse,
    Choice,
    ChoiceDelta,
    Embedding,
    EmbeddingsRequest,
    EmbeddingsResponse,
    EmbeddingsUsage,
    Error,
    ErrorMessage,
    Function,
    ImageContent,
    ResponseFunction,
    TextContent,
    ToolCall,
    ToolContent,
    ToolMessage,
    Usage,
    UserMessage,
)
<<<<<<< HEAD
from api.setting import AWS_REGION, CUSTOM_MODEL_LIST, DEBUG, DEFAULT_MODEL, ENABLE_CROSS_REGION_INFERENCE, MAX_RETRIES_AWS
=======
from api.setting import (
    AWS_REGION,
    DEBUG,
    DEFAULT_MODEL,
    ENABLE_CROSS_REGION_INFERENCE,
    ENABLE_APPLICATION_INFERENCE_PROFILES,
)
>>>>>>> 3f1b56a5

logger = logging.getLogger(__name__)

config = Config(
<<<<<<< HEAD
    connect_timeout=60,
    read_timeout=120,
    retries={"mode": "standard", "max_attempts": MAX_RETRIES_AWS}
)
=======
            connect_timeout=60,      # Connection timeout: 60 seconds
            read_timeout=900,        # Read timeout: 15 minutes (suitable for long streaming responses)
            retries={
                'max_attempts': 8,   # Maximum retry attempts
                'mode': 'adaptive'   # Adaptive retry mode
            },
            max_pool_connections=50  # Maximum connection pool size
        )
>>>>>>> 3f1b56a5

bedrock_runtime = boto3.client(
    service_name="bedrock-runtime",
    region_name=AWS_REGION,
    config=config,
)
bedrock_client = boto3.client(
    service_name="bedrock",
    region_name=AWS_REGION,
    config=config,
)


def get_inference_region_prefix():
    if AWS_REGION.startswith("ap-"):
        return "apac"
    return AWS_REGION[:2]


# https://docs.aws.amazon.com/bedrock/latest/userguide/inference-profiles-support.html
cr_inference_prefix = get_inference_region_prefix()

SUPPORTED_BEDROCK_EMBEDDING_MODELS = {
    "cohere.embed-multilingual-v3": "Cohere Embed Multilingual",
    "cohere.embed-english-v3": "Cohere Embed English",
    "amazon.titan-embed-text-v1": "Titan Embeddings G1 - Text",
    "amazon.titan-embed-text-v2:0": "Titan Embeddings G2 - Text",
    # Disable Titan embedding.
    # "amazon.titan-embed-image-v1": "Titan Multimodal Embeddings G1"
}

ENCODER = tiktoken.get_encoding("cl100k_base")


def list_bedrock_models() -> dict:
    """Automatically getting a list of supported models.

    Returns a model list combines:
        - ON_DEMAND models.
        - Cross-Region Inference Profiles (if enabled via Env)
        - Application Inference Profiles (if enabled via Env)
    """
    model_list = {}
    try:
        profile_list = []
        app_profile_dict = {}
        
        if ENABLE_CROSS_REGION_INFERENCE:
            # List system defined inference profile IDs
            response = bedrock_client.list_inference_profiles(maxResults=1000, typeEquals="SYSTEM_DEFINED")
            profile_list = [p["inferenceProfileId"] for p in response["inferenceProfileSummaries"]]

        if ENABLE_APPLICATION_INFERENCE_PROFILES:
            # List application defined inference profile IDs and create mapping
            response = bedrock_client.list_inference_profiles(maxResults=1000, typeEquals="APPLICATION")
            
            for profile in response["inferenceProfileSummaries"]:
                try:
                    profile_arn = profile.get("inferenceProfileArn")
                    if not profile_arn:
                        continue
                    
                    # Process all models in the profile
                    models = profile.get("models", [])
                    for model in models:
                        model_arn = model.get("modelArn", "")
                        if model_arn:
                            model_id = model_arn.split('/')[-1] if '/' in model_arn else model_arn
                            if model_id:
                                app_profile_dict[model_id] = profile_arn
                except Exception as e:
                    logger.warning(f"Error processing application profile: {e}")
                    continue

        # List foundation models, only cares about text outputs here.
        response = bedrock_client.list_foundation_models(byOutputModality="TEXT")

        for model in response["modelSummaries"]:
            model_id = model.get("modelId", "N/A")
            stream_supported = model.get("responseStreamingSupported", True)
            status = model["modelLifecycle"].get("status", "ACTIVE")

            # currently, use this to filter out rerank models and legacy models
            if not stream_supported or status not in ["ACTIVE", "LEGACY"]:
                continue

            # if the user provides a custom model list, filter only those models
            if CUSTOM_MODEL_LIST and model_id not in CUSTOM_MODEL_LIST:
                continue

            inference_types = model.get("inferenceTypesSupported", [])
            input_modalities = model["inputModalities"]
            # Add on-demand model list
            if "ON_DEMAND" in inference_types:
                model_list[model_id] = {"modalities": input_modalities}

            # Add cross-region inference model list.
            profile_id = cr_inference_prefix + "." + model_id
            if profile_id in profile_list:
                model_list[profile_id] = {"modalities": input_modalities}

            # Add application inference profiles
            if model_id in app_profile_dict:
                model_list[app_profile_dict[model_id]] = {"modalities": input_modalities}

    except Exception as e:
        logger.error(f"Unable to list models: {str(e)}")

    if not model_list:
        # In case stack not updated.
        model_list[DEFAULT_MODEL] = {"modalities": ["TEXT", "IMAGE"]}

    return model_list


# Initialize the model list.
bedrock_model_list = list_bedrock_models()


class BedrockModel(BaseChatModel):
    def list_models(self) -> list[str]:
        """Always refresh the latest model list"""
        global bedrock_model_list
        bedrock_model_list = list_bedrock_models()
        return list(bedrock_model_list.keys())

    def validate(self, chat_request: ChatRequest):
        """Perform basic validation on requests"""
        error = ""
        # check if model is supported
        if chat_request.model not in bedrock_model_list.keys():
            error = f"Unsupported model {chat_request.model}, please use models API to get a list of supported models"
            logger.error("Unsupported model: %s", chat_request.model)

        if error:
            raise HTTPException(
                status_code=400,
                detail=error,
            )

    async def _invoke_bedrock(self, chat_request: ChatRequest, stream=False):
        """Common logic for invoke bedrock models"""
        if DEBUG:
            logger.info("Raw request: " + chat_request.model_dump_json())

        # convert OpenAI chat request to Bedrock SDK request
        args = self._parse_request(chat_request)
        if DEBUG:
            logger.info("Bedrock request: " + json.dumps(str(args)))

        try:
            if stream:
                # Run the blocking boto3 call in a thread pool
                response = await run_in_threadpool(
                    bedrock_runtime.converse_stream, **args
                )
            else:
                # Run the blocking boto3 call in a thread pool
                response = await run_in_threadpool(bedrock_runtime.converse, **args)
        except bedrock_runtime.exceptions.ValidationException as e:
            logger.error("Bedrock validation error for model %s: %s", chat_request.model, str(e))
            raise HTTPException(status_code=400, detail=str(e))
        except bedrock_runtime.exceptions.ThrottlingException as e:
            logger.warning("Bedrock throttling for model %s: %s", chat_request.model, str(e))
            raise HTTPException(status_code=429, detail=str(e))
        except Exception as e:
            logger.error("Bedrock invocation failed for model %s: %s", chat_request.model, str(e))
            raise HTTPException(status_code=500, detail=str(e))
        return response

    async def chat(self, chat_request: ChatRequest) -> ChatResponse:
        """Default implementation for Chat API."""

        message_id = self.generate_message_id()
        response = await self._invoke_bedrock(chat_request)

        output_message = response["output"]["message"]
        input_tokens = response["usage"]["inputTokens"]
        output_tokens = response["usage"]["outputTokens"]
        finish_reason = response["stopReason"]

        chat_response = self._create_response(
            model=chat_request.model,
            message_id=message_id,
            content=output_message["content"],
            finish_reason=finish_reason,
            input_tokens=input_tokens,
            output_tokens=output_tokens,
        )
        if DEBUG:
            logger.info("Proxy response :" + chat_response.model_dump_json())
        return chat_response

    async def _async_iterate(self, stream):
        """Helper method to convert sync iterator to async iterator"""
        for chunk in stream:
            await run_in_threadpool(lambda: chunk)
            yield chunk

    async def chat_stream(self, chat_request: ChatRequest) -> AsyncIterable[bytes]:
        """Default implementation for Chat Stream API"""
        try:
            response = await self._invoke_bedrock(chat_request, stream=True)
            message_id = self.generate_message_id()
            stream = response.get("stream")
            async for chunk in self._async_iterate(stream):
                args = {"model_id": chat_request.model, "message_id": message_id, "chunk": chunk}
                stream_response = self._create_response_stream(**args)
                if not stream_response:
                    continue
                if DEBUG:
                    logger.info("Proxy response :" + stream_response.model_dump_json())
                if stream_response.choices:
                    yield self.stream_response_to_bytes(stream_response)
                elif chat_request.stream_options and chat_request.stream_options.include_usage:
                    # An empty choices for Usage as per OpenAI doc below:
                    # if you set stream_options: {"include_usage": true}.
                    # an additional chunk will be streamed before the data: [DONE] message.
                    # The usage field on this chunk shows the token usage statistics for the entire request,
                    # and the choices field will always be an empty array.
                    # All other chunks will also include a usage field, but with a null value.
                    yield self.stream_response_to_bytes(stream_response)

            # return an [DONE] message at the end.
            yield self.stream_response_to_bytes()
        except Exception as e:
            logger.error("Stream error for model %s: %s", chat_request.model, str(e))
            error_event = Error(error=ErrorMessage(message=str(e)))
            yield self.stream_response_to_bytes(error_event)

    def _parse_system_prompts(self, chat_request: ChatRequest) -> list[dict[str, str]]:
        """Create system prompts.
        Note that not all models support system prompts.

        example output: [{"text" : system_prompt}]

        See example:
        https://docs.aws.amazon.com/bedrock/latest/userguide/conversation-inference.html#message-inference-examples
        """

        system_prompts = []
        for message in chat_request.messages:
            if message.role != "system":
                # ignore system messages here
                continue
            assert isinstance(message.content, str)
            system_prompts.append({"text": message.content})

        return system_prompts

    def _parse_messages(self, chat_request: ChatRequest) -> list[dict]:
        """
        Converse API only support user and assistant messages.

        example output: [{
            "role": "user",
            "content": [{"text": input_text}]
        }]

        See example:
        https://docs.aws.amazon.com/bedrock/latest/userguide/conversation-inference.html#message-inference-examples
        """
        messages = []
        for message in chat_request.messages:
            if isinstance(message, UserMessage):
                messages.append(
                    {
                        "role": message.role,
                        "content": self._parse_content_parts(
                            message, chat_request.model
                        ),
                    }
                )
            elif isinstance(message, AssistantMessage):
                # Check if message has content that's not empty
                has_content = False
                if isinstance(message.content, str):
                    has_content = message.content.strip() != ""
                elif isinstance(message.content, list):
                    has_content = len(message.content) > 0
                elif message.content is not None:
                    has_content = True
                
                if has_content:
                    # Text message
                    messages.append(
                        {
                            "role": message.role,
                            "content": self._parse_content_parts(
                                message, chat_request.model
                            ),
                        }
                    )
                if message.tool_calls:
                    # Tool use message
                    for tool_call in message.tool_calls:
                        tool_input = json.loads(tool_call.function.arguments)
                        messages.append(
                            {
                                "role": message.role,
                                "content": [
                                    {
                                        "toolUse": {
                                            "toolUseId": tool_call.id,
                                            "name": tool_call.function.name,
                                            "input": tool_input,
                                        }
                                    }
                                ],
                            }
                        )
            elif isinstance(message, ToolMessage):
                # Bedrock does not support tool role,
                # Add toolResult to content
                # https://docs.aws.amazon.com/bedrock/latest/APIReference/API_runtime_ToolResultBlock.html
                
                # Handle different content formats from OpenAI SDK
                tool_content = self._extract_tool_content(message.content)
                
                messages.append(
                    {
                        "role": "user",
                        "content": [
                            {
                                "toolResult": {
                                    "toolUseId": message.tool_call_id,
                                    "content": [{"text": tool_content}],
                                }
                            }
                        ],
                    }
                )

            else:
                # ignore others, such as system messages
                continue
        return self._reframe_multi_payloard(messages)

    def _extract_tool_content(self, content) -> str:
        """Extract text content from various OpenAI SDK tool message formats.
        
        Handles:
        - String content (legacy format)
        - List of content objects (OpenAI SDK 1.91.0+)
        - Nested JSON structures within text content
        """
        try:
            if isinstance(content, str):
                return content
            
            if isinstance(content, list):
                text_parts = []
                for i, item in enumerate(content):
                    if isinstance(item, dict):
                        # Handle dict with 'text' field
                        if "text" in item:
                            item_text = item["text"]
                            if isinstance(item_text, str):
                                # Try to parse as JSON if it looks like JSON
                                if item_text.strip().startswith('{') and item_text.strip().endswith('}'):
                                    try:
                                        parsed_json = json.loads(item_text)
                                        # Convert JSON object to readable text
                                        text_parts.append(json.dumps(parsed_json, indent=2))
                                    except json.JSONDecodeError:
                                        # Silently fallback to original text
                                        text_parts.append(item_text)
                                else:
                                    text_parts.append(item_text)
                            else:
                                text_parts.append(str(item_text))
                        else:
                            # Handle other dict formats - convert to JSON string
                            text_parts.append(json.dumps(item, indent=2))
                    elif hasattr(item, 'text'):
                        # Handle ToolContent objects
                        text_parts.append(item.text)
                    else:
                        # Convert any other type to string
                        text_parts.append(str(item))
                return "\n".join(text_parts)
            
            # Fallback for any other type
            return str(content)
        except Exception as e:
            logger.warning("Tool content extraction failed: %s", str(e))
            # Return a safe fallback
            return str(content) if content is not None else ""

    def _reframe_multi_payloard(self, messages: list) -> list:
        """Receive messages and reformat them to comply with the Claude format

        With OpenAI format requests, it's not a problem to repeatedly receive messages from the same role, but
        with Claude format requests, you cannot repeatedly receive messages from the same role.

        This method searches through the OpenAI format messages in order and reformats them to the Claude format.

        ```
        openai_format_messages=[
            {"role": "user", "content": "Hello"},
            {"role": "user", "content": "Who are you?"},
        ]

        bedrock_format_messages=[
            {
                "role": "user",
                "content": [
                    {"text": "Hello"},
                    {"text": "Who are you?"}
                ]
            },
        ]
        """
        reformatted_messages = []
        current_role = None
        current_content = []

        # Search through the list of messages and combine messages from the same role into one list
        for message in messages:
            next_role = message["role"]
            next_content = message["content"]

            # If the next role is different from the previous message, add the previous role's messages to the list
            if next_role != current_role:
                if current_content:
                    reformatted_messages.append(
                        {"role": current_role, "content": current_content}
                    )
                # Switch to the new role
                current_role = next_role
                current_content = []

            # Add the message content to current_content
            if isinstance(next_content, str):
                current_content.append({"text": next_content})
            elif isinstance(next_content, list):
                current_content.extend(next_content)

        # Add the last role's messages to the list
        if current_content:
            reformatted_messages.append(
                {"role": current_role, "content": current_content}
            )

        return reformatted_messages

    def _parse_request(self, chat_request: ChatRequest) -> dict:
        """Create default converse request body.

        Also perform validations to tool call etc.

        Ref: https://docs.aws.amazon.com/bedrock/latest/APIReference/API_runtime_Converse.html
        """
        messages = self._parse_messages(chat_request)
        system_prompts = self._parse_system_prompts(chat_request)

        # Base inference parameters.
        inference_config = {
            "temperature": chat_request.temperature,
            "maxTokens": chat_request.max_tokens,
            "topP": chat_request.top_p,
        }

        if chat_request.stop is not None:
            stop = chat_request.stop
            if isinstance(stop, str):
                stop = [stop]
            inference_config["stopSequences"] = stop

        args = {
            "modelId": chat_request.model,
            "messages": messages,
            "system": system_prompts,
            "inferenceConfig": inference_config,
        }
        if chat_request.reasoning_effort:
            # From OpenAI api, the max_token is not supported in reasoning mode
            # Use max_completion_tokens if provided.

            max_tokens = (
                chat_request.max_completion_tokens
                if chat_request.max_completion_tokens
                else chat_request.max_tokens
            )
            budget_tokens = self._calc_budget_tokens(
                max_tokens, chat_request.reasoning_effort
            )
            inference_config["maxTokens"] = max_tokens
            # unset topP - Not supported
            inference_config.pop("topP")

            args["additionalModelRequestFields"] = {
                "reasoning_config": {"type": "enabled", "budget_tokens": budget_tokens}
            }
        # add tool config
        if chat_request.tools:
            tool_config = {"tools": [self._convert_tool_spec(t.function) for t in chat_request.tools]}

            if chat_request.tool_choice and not chat_request.model.startswith(
                "meta.llama3-1-"
            ):
                if isinstance(chat_request.tool_choice, str):
                    # auto (default) is mapped to {"auto" : {}}
                    # required is mapped to {"any" : {}}
                    if chat_request.tool_choice == "required":
                        tool_config["toolChoice"] = {"any": {}}
                    else:
                        tool_config["toolChoice"] = {"auto": {}}
                else:
                    # Specific tool to use
                    assert "function" in chat_request.tool_choice
                    tool_config["toolChoice"] = {"tool": {"name": chat_request.tool_choice["function"].get("name", "")}}
            args["toolConfig"] = tool_config
        # add Additional fields to enable extend thinking
        if chat_request.extra_body:
            # reasoning_config will not be used 
            args["additionalModelRequestFields"] = chat_request.extra_body
        return args

    def _create_response(
        self,
        model: str,
        message_id: str,
        content: list[dict] | None = None,
        finish_reason: str | None = None,
        input_tokens: int = 0,
        output_tokens: int = 0,
    ) -> ChatResponse:
        message = ChatResponseMessage(
            role="assistant",
        )
        if finish_reason == "tool_use":
            # https://docs.aws.amazon.com/bedrock/latest/userguide/tool-use.html#tool-use-examples
            tool_calls = []
            for part in content:
                if "toolUse" in part:
                    tool = part["toolUse"]
                    tool_calls.append(
                        ToolCall(
                            id=tool["toolUseId"],
                            type="function",
                            function=ResponseFunction(
                                name=tool["name"],
                                arguments=json.dumps(tool["input"]),
                            ),
                        )
                    )
            message.tool_calls = tool_calls
            message.content = None
        else:
            message.content = ""
            for c in content:
                if "reasoningContent" in c:
                    message.reasoning_content = c["reasoningContent"][
                        "reasoningText"
                    ].get("text", "")
                elif "text" in c:
                    message.content = c["text"]
                else:
                    logger.warning(
                        "Unknown tag in message content " + ",".join(c.keys())
                    )

        response = ChatResponse(
            id=message_id,
            model=model,
            choices=[
                Choice(
                    index=0,
                    message=message,
                    finish_reason=self._convert_finish_reason(finish_reason),
                    logprobs=None,
                )
            ],
            usage=Usage(
                prompt_tokens=input_tokens,
                completion_tokens=output_tokens,
                total_tokens=input_tokens + output_tokens,
            ),
        )
        response.system_fingerprint = "fp"
        response.object = "chat.completion"
        response.created = int(time.time())
        return response

    def _create_response_stream(
        self, model_id: str, message_id: str, chunk: dict
    ) -> ChatStreamResponse | None:
        """Parsing the Bedrock stream response chunk.

        Ref: https://docs.aws.amazon.com/bedrock/latest/userguide/conversation-inference.html#message-inference-examples
        """
        if DEBUG:
            logger.info("Bedrock response chunk: " + str(chunk))

        finish_reason = None
        message = None
        usage = None
        if "messageStart" in chunk:
            message = ChatResponseMessage(
                role=chunk["messageStart"]["role"],
                content="",
            )
        if "contentBlockStart" in chunk:
            # tool call start
            delta = chunk["contentBlockStart"]["start"]
            if "toolUse" in delta:
                # first index is content
                index = chunk["contentBlockStart"]["contentBlockIndex"] - 1
                message = ChatResponseMessage(
                    tool_calls=[
                        ToolCall(
                            index=index,
                            type="function",
                            id=delta["toolUse"]["toolUseId"],
                            function=ResponseFunction(
                                name=delta["toolUse"]["name"],
                                arguments="",
                            ),
                        )
                    ]
                )
        if "contentBlockDelta" in chunk:
            delta = chunk["contentBlockDelta"]["delta"]
            if "text" in delta:
                # stream content
                message = ChatResponseMessage(
                    content=delta["text"],
                )
            elif "reasoningContent" in delta:
                # ignore "signature" in the delta.
                if "text" in delta["reasoningContent"]:
                    message = ChatResponseMessage(
                        reasoning_content=delta["reasoningContent"]["text"],
                    )
            else:
                # tool use
                index = chunk["contentBlockDelta"]["contentBlockIndex"] - 1
                message = ChatResponseMessage(
                    tool_calls=[
                        ToolCall(
                            index=index,
                            function=ResponseFunction(
                                arguments=delta["toolUse"]["input"],
                            ),
                        )
                    ]
                )
        if "messageStop" in chunk:
            message = ChatResponseMessage()
            finish_reason = chunk["messageStop"]["stopReason"]

        if "metadata" in chunk:
            # usage information in metadata.
            metadata = chunk["metadata"]
            if "usage" in metadata:
                # token usage
                return ChatStreamResponse(
                    id=message_id,
                    model=model_id,
                    choices=[],
                    usage=Usage(
                        prompt_tokens=metadata["usage"]["inputTokens"],
                        completion_tokens=metadata["usage"]["outputTokens"],
                        total_tokens=metadata["usage"]["totalTokens"],
                    ),
                )
        if message:
            return ChatStreamResponse(
                id=message_id,
                model=model_id,
                choices=[
                    ChoiceDelta(
                        index=0,
                        delta=message,
                        logprobs=None,
                        finish_reason=self._convert_finish_reason(finish_reason),
                    )
                ],
                usage=usage,
            )

        return None

    def _parse_image(self, image_url: str) -> tuple[bytes, str]:
        """Try to get the raw data from an image url.

        Ref: https://docs.aws.amazon.com/bedrock/latest/APIReference/API_runtime_ImageSource.html
        returns a tuple of (Image Data, Content Type)
        """
        pattern = r"^data:(image/[a-z]*);base64,\s*"
        content_type = re.search(pattern, image_url)
        # if already base64 encoded.
        # Only supports 'image/jpeg', 'image/png', 'image/gif' or 'image/webp'
        if content_type:
            image_data = re.sub(pattern, "", image_url)
            return base64.b64decode(image_data), content_type.group(1)

        # Send a request to the image URL
        response = requests.get(image_url)
        # Check if the request was successful
        if response.status_code == 200:
            content_type = response.headers.get("Content-Type")
            if not content_type.startswith("image"):
                content_type = "image/jpeg"
            # Get the image content
            image_content = response.content
            return image_content, content_type
        else:
            raise HTTPException(
                status_code=500, detail="Unable to access the image url"
            )

    def _parse_content_parts(
        self,
        message: UserMessage | AssistantMessage,
        model_id: str,
    ) -> list[dict]:
        if isinstance(message.content, str):
            return [
                {
                    "text": message.content,
                }
            ]
        content_parts = []
        for part in message.content:
            if isinstance(part, TextContent):
                content_parts.append(
                    {
                        "text": part.text,
                    }
                )
            elif isinstance(part, ImageContent):
                if not self.is_supported_modality(model_id, modality="IMAGE"):
                    raise HTTPException(
                        status_code=400,
                        detail=f"Multimodal message is currently not supported by {model_id}",
                    )
                image_data, content_type = self._parse_image(part.image_url.url)
                content_parts.append(
                    {
                        "image": {
                            "format": content_type[6:],  # image/
                            "source": {"bytes": image_data},
                        },
                    }
                )
            else:
                # Ignore..
                continue
        return content_parts

    @staticmethod
    def is_supported_modality(model_id: str, modality: str = "IMAGE") -> bool:
        model = bedrock_model_list.get(model_id, {})
        modalities = model.get("modalities", [])
        if modality in modalities:
            return True
        return False

    def _convert_tool_spec(self, func: Function) -> dict:
        return {
            "toolSpec": {
                "name": func.name,
                "description": func.description,
                "inputSchema": {
                    "json": func.parameters,
                },
            }
        }

    def _calc_budget_tokens(
        self, max_tokens: int, reasoning_effort: Literal["low", "medium", "high"]
    ) -> int:
        # Helper function to calculate budget_tokens based on the max_tokens.
        # Ratio for efforts:  Low - 30%, medium - 60%, High: Max token - 1
        # Note that The minimum budget_tokens is 1,024 tokens so far.
        # But it may be changed for different models in the future.
        if reasoning_effort == "low":
            return int(max_tokens * 0.3)
        elif reasoning_effort == "medium":
            return int(max_tokens * 0.6)
        else:
            return max_tokens - 1

    def _convert_finish_reason(self, finish_reason: str | None) -> str | None:
        """
        Below is a list of finish reason according to OpenAI doc:

        - stop: if the model hit a natural stop point or a provided stop sequence,
        - length: if the maximum number of tokens specified in the request was reached,
        - content_filter: if content was omitted due to a flag from our content filters,
        - tool_calls: if the model called a tool
        """
        if finish_reason:
            finish_reason_mapping = {
                "tool_use": "tool_calls",
                "finished": "stop",
                "end_turn": "stop",
                "max_tokens": "length",
                "stop_sequence": "stop",
                "complete": "stop",
                "content_filtered": "content_filter",
            }
            return finish_reason_mapping.get(
                finish_reason.lower(), finish_reason.lower()
            )
        return None


class BedrockEmbeddingsModel(BaseEmbeddingsModel, ABC):
    accept = "application/json"
    content_type = "application/json"

    def _invoke_model(self, args: dict, model_id: str):
        body = json.dumps(args)
        if DEBUG:
            logger.info("Invoke Bedrock Model: " + model_id)
            logger.info("Bedrock request body: " + body)
        try:
            return bedrock_runtime.invoke_model(
                body=body,
                modelId=model_id,
                accept=self.accept,
                contentType=self.content_type,
            )
        except bedrock_runtime.exceptions.ValidationException as e:
            logger.error("Validation Error: " + str(e))
            raise HTTPException(status_code=400, detail=str(e))
        except bedrock_runtime.exceptions.ThrottlingException as e:
            logger.error("Throttling Error: " + str(e))
            raise HTTPException(status_code=429, detail=str(e))
        except Exception as e:
            logger.error(e)
            raise HTTPException(status_code=500, detail=str(e))

    def _create_response(
        self,
        embeddings: list[float],
        model: str,
        input_tokens: int = 0,
        output_tokens: int = 0,
        encoding_format: Literal["float", "base64"] = "float",
    ) -> EmbeddingsResponse:
        data = []
        for i, embedding in enumerate(embeddings):
            if encoding_format == "base64":
                arr = np.array(embedding, dtype=np.float32)
                arr_bytes = arr.tobytes()
                encoded_embedding = base64.b64encode(arr_bytes)
                data.append(Embedding(index=i, embedding=encoded_embedding))
            else:
                data.append(Embedding(index=i, embedding=embedding))
        response = EmbeddingsResponse(
            data=data,
            model=model,
            usage=EmbeddingsUsage(
                prompt_tokens=input_tokens,
                total_tokens=input_tokens + output_tokens,
            ),
        )
        if DEBUG:
            logger.info("Proxy response :" + response.model_dump_json())
        return response


class CohereEmbeddingsModel(BedrockEmbeddingsModel):
    def _parse_args(self, embeddings_request: EmbeddingsRequest) -> dict:
        texts = []
        if isinstance(embeddings_request.input, str):
            texts = [embeddings_request.input]
        elif isinstance(embeddings_request.input, list):
            texts = embeddings_request.input
        elif isinstance(embeddings_request.input, Iterable):
            # For encoded input
            # The workaround is to use tiktoken to decode to get the original text.
            encodings = []
            for inner in embeddings_request.input:
                if isinstance(inner, int):
                    # Iterable[int]
                    encodings.append(inner)
                else:
                    # Iterable[Iterable[int]]
                    text = ENCODER.decode(list(inner))
                    texts.append(text)
            if encodings:
                texts.append(ENCODER.decode(encodings))

        # Maximum of 2048 characters
        args = {
            "texts": texts,
            "input_type": "search_document",
            "truncate": "END",  # "NONE|START|END"
        }
        return args

    def embed(self, embeddings_request: EmbeddingsRequest) -> EmbeddingsResponse:
        response = self._invoke_model(
            args=self._parse_args(embeddings_request), model_id=embeddings_request.model
        )
        response_body = json.loads(response.get("body").read())
        if DEBUG:
            logger.info("Bedrock response body: " + str(response_body))

        return self._create_response(
            embeddings=response_body["embeddings"],
            model=embeddings_request.model,
            encoding_format=embeddings_request.encoding_format,
        )


class TitanEmbeddingsModel(BedrockEmbeddingsModel):
    def _parse_args(self, embeddings_request: EmbeddingsRequest) -> dict:
        if isinstance(embeddings_request.input, str):
            input_text = embeddings_request.input
        elif (
            isinstance(embeddings_request.input, list)
            and len(embeddings_request.input) == 1
        ):
            input_text = embeddings_request.input[0]
        else:
            raise ValueError(
                "Amazon Titan Embeddings models support only single strings as input."
            )
        args = {
            "inputText": input_text,
            # Note: inputImage is not supported!
        }
        if embeddings_request.model == "amazon.titan-embed-image-v1":
            args["embeddingConfig"] = (
                embeddings_request.embedding_config
                if embeddings_request.embedding_config
                else {"outputEmbeddingLength": 1024}
            )
        return args

    def embed(self, embeddings_request: EmbeddingsRequest) -> EmbeddingsResponse:
        response = self._invoke_model(
            args=self._parse_args(embeddings_request), model_id=embeddings_request.model
        )
        response_body = json.loads(response.get("body").read())
        if DEBUG:
            logger.info("Bedrock response body: " + str(response_body))

        return self._create_response(
            embeddings=[response_body["embedding"]],
            model=embeddings_request.model,
            input_tokens=response_body["inputTextTokenCount"],
        )


def get_embeddings_model(model_id: str) -> BedrockEmbeddingsModel:
    model_name = SUPPORTED_BEDROCK_EMBEDDING_MODELS.get(model_id, "")
    if DEBUG:
        logger.info("model name is " + model_name)
    match model_name:
        case "Cohere Embed Multilingual" | "Cohere Embed English":
            return CohereEmbeddingsModel()
        case "Titan Embeddings G2 - Text":
            return TitanEmbeddingsModel()
        case _:
            logger.error("Unsupported model id " + model_id)
            raise HTTPException(
                status_code=400,
                detail="Unsupported embedding model id " + model_id,
            )<|MERGE_RESOLUTION|>--- conflicted
+++ resolved
@@ -39,36 +39,26 @@
     Usage,
     UserMessage,
 )
-<<<<<<< HEAD
-from api.setting import AWS_REGION, CUSTOM_MODEL_LIST, DEBUG, DEFAULT_MODEL, ENABLE_CROSS_REGION_INFERENCE, MAX_RETRIES_AWS
-=======
 from api.setting import (
     AWS_REGION,
     DEBUG,
     DEFAULT_MODEL,
     ENABLE_CROSS_REGION_INFERENCE,
     ENABLE_APPLICATION_INFERENCE_PROFILES,
+    MAX_RETRIES_AWS,
 )
->>>>>>> 3f1b56a5
 
 logger = logging.getLogger(__name__)
 
 config = Config(
-<<<<<<< HEAD
-    connect_timeout=60,
-    read_timeout=120,
-    retries={"mode": "standard", "max_attempts": MAX_RETRIES_AWS}
-)
-=======
             connect_timeout=60,      # Connection timeout: 60 seconds
             read_timeout=900,        # Read timeout: 15 minutes (suitable for long streaming responses)
             retries={
-                'max_attempts': 8,   # Maximum retry attempts
+                'max_attempts': MAX_RETRIES_AWS,   # Maximum retry attempts
                 'mode': 'adaptive'   # Adaptive retry mode
             },
             max_pool_connections=50  # Maximum connection pool size
         )
->>>>>>> 3f1b56a5
 
 bedrock_runtime = boto3.client(
     service_name="bedrock-runtime",
