import base64
import json
import logging
import os
import re
import time
from abc import ABC
from typing import AsyncIterable, Iterable, Literal

import boto3
import numpy as np
import requests
import tiktoken
from botocore.config import Config
from fastapi import HTTPException
from langfuse import observe, langfuse_context
from starlette.concurrency import run_in_threadpool

from api.models.base import BaseChatModel, BaseEmbeddingsModel
from api.schema import (
    AssistantMessage,
    ChatRequest,
    ChatResponse,
    ChatResponseMessage,
    ChatStreamResponse,
    Choice,
    ChoiceDelta,
    CompletionTokensDetails,
    DeveloperMessage,
    Embedding,
    EmbeddingsRequest,
    EmbeddingsResponse,
    EmbeddingsUsage,
    Error,
    ErrorMessage,
    Function,
    ImageContent,
    PromptTokensDetails,
    ResponseFunction,
    TextContent,
    ToolCall,
    ToolContent,
    ToolMessage,
    Usage,
    UserMessage,
)
from api.setting import (
    AWS_REGION,
    DEBUG,
    DEFAULT_MODEL,
    ENABLE_CROSS_REGION_INFERENCE,
    ENABLE_APPLICATION_INFERENCE_PROFILES,
<<<<<<< HEAD
    MAX_RETRIES_AWS,
    MODEL_CACHE_TTL,
=======
    ENABLE_PROMPT_CACHING,
>>>>>>> 1a7f55b8
)

logger = logging.getLogger(__name__)

config = Config(
            connect_timeout=60,      # Connection timeout: 60 seconds
            read_timeout=900,        # Read timeout: 15 minutes (suitable for long streaming responses)
            retries={
                'max_attempts': MAX_RETRIES_AWS,   # Maximum retry attempts
                'mode': 'adaptive'   # Adaptive retry mode
            },
            max_pool_connections=50  # Maximum connection pool size
        )

bedrock_runtime = boto3.client(
    service_name="bedrock-runtime",
    region_name=AWS_REGION,
    config=config,
)
bedrock_client = boto3.client(
    service_name="bedrock",
    region_name=AWS_REGION,
    config=config,
)

SUPPORTED_BEDROCK_EMBEDDING_MODELS = {
    "cohere.embed-multilingual-v3": "Cohere Embed Multilingual",
    "cohere.embed-english-v3": "Cohere Embed English",
    "amazon.titan-embed-text-v1": "Titan Embeddings G1 - Text",
    "amazon.titan-embed-text-v2:0": "Titan Embeddings G2 - Text",
    # Disable Titan embedding.
    # "amazon.titan-embed-image-v1": "Titan Multimodal Embeddings G1"
}

ENCODER = tiktoken.get_encoding("cl100k_base")

# Global mapping: Profile ID/ARN → Foundation Model ID
# Handles both SYSTEM_DEFINED (cross-region) and APPLICATION profiles
# This enables feature detection for all profile types without pattern matching
profile_metadata = {}

# Models that don't support both temperature and topP simultaneously
# When both are provided, temperature takes precedence and topP is removed
TEMPERATURE_TOPP_CONFLICT_MODELS = {
    "claude-sonnet-4-5",
    "claude-haiku-4-5",
    "claude-opus-4-5",
}


def list_bedrock_models() -> dict:
    """Automatically getting a list of supported models.

    Returns a model list combines:
        - ON_DEMAND models.
        - Cross-Region Inference Profiles (if enabled via Env)
        - Application Inference Profiles (if enabled via Env)
    """
    model_list = {}
    try:
        if ENABLE_CROSS_REGION_INFERENCE:
            # List system defined inference profile IDs and store underlying model mapping
            paginator = bedrock_client.get_paginator('list_inference_profiles')
            for page in paginator.paginate(maxResults=1000, typeEquals="SYSTEM_DEFINED"):
                for profile in page["inferenceProfileSummaries"]:
                    profile_id = profile.get("inferenceProfileId")
                    if not profile_id:
                        continue

                    # Extract underlying model from first model in the profile
                    models = profile.get("models", [])
                    if models:
                        model_arn = models[0].get("modelArn", "")
                        if model_arn:
                            # Extract foundation model ID from ARN
                            model_id = model_arn.split('/')[-1]
                            profile_metadata[profile_id] = {
                                "underlying_model_id": model_id,
                                "profile_type": "SYSTEM_DEFINED",
                            }

        if ENABLE_APPLICATION_INFERENCE_PROFILES:
            # List application defined inference profile IDs and create mapping
            paginator = bedrock_client.get_paginator('list_inference_profiles')
            for page in paginator.paginate(maxResults=1000, typeEquals="APPLICATION"):
                for profile in page["inferenceProfileSummaries"]:
                    try:
                        profile_arn = profile.get("inferenceProfileArn")
                        if not profile_arn:
                            continue

                        # Process all models in the profile
                        models = profile.get("models", [])
                        if not models:
                            logger.warning(f"Application profile {profile_arn} has no models")
                            continue

                        # Take first model - all models in array are same type (regional instances)
                        first_model = models[0]
                        model_arn = first_model.get("modelArn", "")
                        if not model_arn:
                            continue

                        # Extract model ID from ARN (works for both foundation models and cross-region profiles)
                        model_id = model_arn.split('/')[-1] if '/' in model_arn else model_arn

                        # Store in unified profile metadata for feature detection
                        profile_metadata[profile_arn] = {
                            "underlying_model_id": model_id,
                            "profile_type": "APPLICATION",
                            "profile_name": profile.get("inferenceProfileName", ""),
                        }
                    except Exception as e:
                        logger.warning(f"Error processing application profile: {e}")
                        continue

        # List foundation models, only cares about text outputs here.
        response = bedrock_client.list_foundation_models(byOutputModality="TEXT")

        for model in response["modelSummaries"]:
            model_id = model.get("modelId", "N/A")
            stream_supported = model.get("responseStreamingSupported", True)
            status = model["modelLifecycle"].get("status", "ACTIVE")

            # currently, use this to filter out rerank models and legacy models
            if not stream_supported or status not in ["ACTIVE", "LEGACY"]:
                continue

            inference_types = model.get("inferenceTypesSupported", [])
            input_modalities = model["inputModalities"]
            # Add on-demand model list
            if "ON_DEMAND" in inference_types:
                model_list[model_id] = {"modalities": input_modalities}

            # Add all inference profiles (cross-region and application) for this model
            for profile_id, metadata in profile_metadata.items():
                if metadata.get("underlying_model_id") == model_id:
                    model_list[profile_id] = {"modalities": input_modalities}

    except Exception as e:
        logger.error(f"Unable to list models: {str(e)}")

    if not model_list:
        # In case stack not updated.
        model_list[DEFAULT_MODEL] = {"modalities": ["TEXT", "IMAGE"]}

    return model_list


# In-memory cache
_model_cache = {
    "data": None,
    "timestamp": 0
}

def _get_cached_models():
    """Get models from in-memory cache if still valid."""
    global _model_cache
    
    current_time = time.time()
    cache_age = current_time - _model_cache["timestamp"]
    
    if _model_cache["data"] is None or cache_age > MODEL_CACHE_TTL:
        fresh_models = list_bedrock_models()
        if fresh_models:
            _model_cache["data"] = fresh_models
            _model_cache["timestamp"] = current_time
        return fresh_models
    else:
        # Cache hit
        return _model_cache["data"]

# Initialize the model list.
bedrock_model_list = _get_cached_models()


class BedrockModel(BaseChatModel):
    def list_models(self) -> list[str]:
        """Get model list using in-memory cache with TTL"""
        global bedrock_model_list
        cached_models = _get_cached_models()
        if cached_models:
            bedrock_model_list = cached_models
        return list(bedrock_model_list.keys())

    def validate(self, chat_request: ChatRequest):
        """Perform basic validation on requests"""
        error = ""
        # check if model is supported
        if chat_request.model not in bedrock_model_list.keys():
            # Provide helpful error for application profiles
            if "application-inference-profile" in chat_request.model:
                error = (
                    f"Application profile {chat_request.model} not found. "
                    f"Available profiles can be listed via GET /models API. "
                    f"Ensure ENABLE_APPLICATION_INFERENCE_PROFILES=true and "
                    f"the profile exists in your AWS account."
                )
            else:
                error = f"Unsupported model {chat_request.model}, please use models API to get a list of supported models"
            logger.error("Unsupported model: %s", chat_request.model)

        # Validate profile has resolvable underlying model
        if not error and chat_request.model in profile_metadata:
            resolved = self._resolve_to_foundation_model(chat_request.model)
            if resolved == chat_request.model:
                logger.warning(
                    f"Could not resolve profile {chat_request.model} "
                    f"to underlying model. Some features may not work correctly."
                )

        if error:
            raise HTTPException(
                status_code=400,
                detail=error,
            )

<<<<<<< HEAD
    @observe(as_type="generation", name="Bedrock Converse")
=======
    def _resolve_to_foundation_model(self, model_id: str) -> str:
        """
        Resolve any model identifier to foundation model ID for feature detection.

        Handles:
        - Cross-region profiles (us.*, eu.*, apac.*, global.*)
        - Application profiles (arn:aws:bedrock:...:application-inference-profile/...)
        - Foundation models (pass through unchanged)

        No pattern matching needed - just dictionary lookup.
        Unknown identifiers pass through unchanged (graceful fallback).

        Args:
            model_id: Can be foundation model ID, cross-region profile, or app profile ARN

        Returns:
            Foundation model ID if mapping exists, otherwise original model_id
        """
        if model_id in profile_metadata:
            return profile_metadata[model_id]["underlying_model_id"]
        return model_id

    def _supports_prompt_caching(self, model_id: str) -> bool:
        """
        Check if model supports prompt caching based on model ID pattern.

        Uses pattern matching instead of hardcoded whitelist for better maintainability.
        Automatically supports new models following the naming convention.

        Supported models:
        - Claude: anthropic.claude-* (excluding very old versions)
        - Nova: amazon.nova-*

        Returns:
            bool: True if model supports prompt caching
        """
        # Resolve profile to underlying model for feature detection
        resolved_model = self._resolve_to_foundation_model(model_id)
        model_lower = resolved_model.lower()

        # Claude models pattern matching
        if "anthropic.claude" in model_lower:
            # Exclude very old models that don't support caching
            excluded_patterns = ["claude-instant", "claude-v1", "claude-v2"]
            if any(pattern in model_lower for pattern in excluded_patterns):
                return False
            return True

        # Nova models pattern matching
        if "amazon.nova" in model_lower:
            return True

        # Future providers can be added here
        # Example: if "provider.model-name" in model_lower: return True

        return False

    def _get_max_cache_tokens(self, model_id: str) -> int | None:
        """
        Get maximum cacheable tokens limit for the model.

        Different models have different caching limits:
        - Claude: No explicit limit mentioned in docs
        - Nova: 20,000 tokens max

        Returns:
            int | None: Max tokens, or None if unlimited
        """
        # Resolve profile to underlying model for feature detection
        resolved_model = self._resolve_to_foundation_model(model_id)
        model_lower = resolved_model.lower()

        # Nova models have 20K limit
        if "amazon.nova" in model_lower:
            return 20_000

        # Claude: No explicit limit
        if "anthropic.claude" in model_lower:
            return None

        return None

>>>>>>> 1a7f55b8
    async def _invoke_bedrock(self, chat_request: ChatRequest, stream=False):
        """Common logic for invoke bedrock models"""
        if DEBUG:
            logger.info("Raw request: " + chat_request.model_dump_json())

            # Log profile resolution for debugging
            if chat_request.model in profile_metadata:
                resolved = self._resolve_to_foundation_model(chat_request.model)
                profile_type = profile_metadata[chat_request.model].get("profile_type", "UNKNOWN")
                logger.info(
                    f"Profile resolution: {chat_request.model} ({profile_type}) → {resolved}"
                )

        # convert OpenAI chat request to Bedrock SDK request
        args = self._parse_request(chat_request)
        if DEBUG:
            logger.info("Bedrock request: " + json.dumps(str(args)))

        # Extract model metadata for Langfuse
        args_clone = args.copy()
        messages = args_clone.get('messages', [])
        model_id = args_clone.get('modelId', 'unknown')
        model_parameters = {
            **args_clone.get('inferenceConfig', {}),
            **args_clone.get('additionalModelRequestFields', {})
        }
        
        # Update Langfuse generation with input metadata
        langfuse_context.update_current_observation(
            input=messages,
            model=model_id,
            model_parameters=model_parameters,
            metadata={
                'system': args_clone.get('system', []),
                'toolConfig': args_clone.get('toolConfig', {}),
                'stream': stream
            }
        )
        if DEBUG:
            logger.info(f"Langfuse: Updated observation with input - model={model_id}, stream={stream}, messages_count={len(messages)}")

        try:
            if stream:
                # Run the blocking boto3 call in a thread pool
                response = await run_in_threadpool(
                    bedrock_runtime.converse_stream, **args
                )
            else:
                # Run the blocking boto3 call in a thread pool
                response = await run_in_threadpool(bedrock_runtime.converse, **args)
                
                # For non-streaming, extract response metadata immediately
                if response and not stream:
                    output_message = response.get("output", {}).get("message", {})
                    usage = response.get("usage", {})
                    
                    # Build metadata
                    metadata = {
                        "stopReason": response.get("stopReason"),
                        "ResponseMetadata": response.get("ResponseMetadata", {})
                    }
                    
                    # Check for reasoning content in response
                    has_reasoning = False
                    reasoning_text = ""
                    if output_message and "content" in output_message:
                        for content_block in output_message.get("content", []):
                            if "reasoningContent" in content_block:
                                has_reasoning = True
                                reasoning_text = content_block.get("reasoningContent", {}).get("reasoningText", {}).get("text", "")
                                break
                    
                    if has_reasoning and reasoning_text:
                        metadata["has_extended_thinking"] = True
                        metadata["reasoning_content"] = reasoning_text
                        metadata["reasoning_tokens_estimate"] = len(reasoning_text) // 4
                    
                    langfuse_context.update_current_observation(
                        output=output_message,
                        usage={
                            "input": usage.get("inputTokens", 0),
                            "output": usage.get("outputTokens", 0),
                            "total": usage.get("totalTokens", 0)
                        },
                        metadata=metadata
                    )
                    if DEBUG:
                        logger.info(f"Langfuse: Updated observation with output - "
                                  f"input_tokens={usage.get('inputTokens', 0)}, "
                                  f"output_tokens={usage.get('outputTokens', 0)}, "
                                  f"has_reasoning={has_reasoning}, "
                                  f"stop_reason={response.get('stopReason')}")
        except bedrock_runtime.exceptions.ValidationException as e:
            error_message = f"Bedrock validation error for model {chat_request.model}: {str(e)}"
            logger.error(error_message)
            langfuse_context.update_current_observation(level="ERROR", status_message=error_message)
            if DEBUG:
                logger.info(f"Langfuse: Updated observation with ValidationException error")
            raise HTTPException(status_code=400, detail=str(e))
        except bedrock_runtime.exceptions.ThrottlingException as e:
            error_message = f"Bedrock throttling for model {chat_request.model}: {str(e)}"
            logger.warning(error_message)
            langfuse_context.update_current_observation(level="WARNING", status_message=error_message)
            if DEBUG:
                logger.info(f"Langfuse: Updated observation with ThrottlingException warning")
            raise HTTPException(status_code=429, detail=str(e))
        except Exception as e:
            error_message = f"Bedrock invocation failed for model {chat_request.model}: {str(e)}"
            logger.error(error_message)
            langfuse_context.update_current_observation(level="ERROR", status_message=error_message)
            if DEBUG:
                logger.info(f"Langfuse: Updated observation with generic Exception error")
            raise HTTPException(status_code=500, detail=str(e))
        return response

    async def chat(self, chat_request: ChatRequest) -> ChatResponse:
        """Default implementation for Chat API."""

        message_id = self.generate_message_id()
        response = await self._invoke_bedrock(chat_request)

        output_message = response["output"]["message"]
        usage = response["usage"]

        # Extract all token counts
        output_tokens = usage["outputTokens"]
        total_tokens = usage["totalTokens"]
        finish_reason = response["stopReason"]

        # Extract prompt caching metrics if available
        cache_read_tokens = usage.get("cacheReadInputTokens", 0)
        cache_creation_tokens = usage.get("cacheWriteInputTokens", 0)

        # Calculate actual prompt tokens
        # Bedrock's totalTokens includes all: inputTokens + cacheRead + cacheWrite + outputTokens
        # So: prompt_tokens = totalTokens - outputTokens
        actual_prompt_tokens = total_tokens - output_tokens

        chat_response = self._create_response(
            model=chat_request.model,
            message_id=message_id,
            content=output_message["content"],
            finish_reason=finish_reason,
            input_tokens=actual_prompt_tokens,
            output_tokens=output_tokens,
            total_tokens=total_tokens,
            cache_read_tokens=cache_read_tokens,
            cache_creation_tokens=cache_creation_tokens,
        )
        if DEBUG:
            logger.info("Proxy response :" + chat_response.model_dump_json())
        return chat_response

    async def _async_iterate(self, stream):
        """Helper method to convert sync iterator to async iterator"""
        for chunk in stream:
            await run_in_threadpool(lambda: chunk)
            yield chunk

    async def chat_stream(self, chat_request: ChatRequest) -> AsyncIterable[bytes]:
        """Default implementation for Chat Stream API"""
        try:
            if DEBUG:
                logger.info(f"Langfuse: Starting streaming request for model={chat_request.model}")
            response = await self._invoke_bedrock(chat_request, stream=True)
            message_id = self.generate_message_id()
            stream = response.get("stream")
            self.think_emitted = False
            
            # Track streaming output and usage for Langfuse
            accumulated_output = []
            accumulated_reasoning = []
            final_usage = None
            finish_reason = None
            has_reasoning = False
            
            async for chunk in self._async_iterate(stream):
                args = {"model_id": chat_request.model, "message_id": message_id, "chunk": chunk}
                stream_response = self._create_response_stream(**args)
                if not stream_response:
                    continue
                
                # Accumulate output content for Langfuse tracking
                if stream_response.choices:
                    for choice in stream_response.choices:
                        if choice.delta and choice.delta.content:
                            content = choice.delta.content
                            # Check if this is reasoning content (wrapped in <think> tags)
                            if "<think>" in content or self.think_emitted:
                                accumulated_reasoning.append(content)
                                has_reasoning = True
                            accumulated_output.append(content)
                        if choice.finish_reason:
                            finish_reason = choice.finish_reason
                
                # Capture final usage metrics for Langfuse tracking
                if stream_response.usage:
                    final_usage = stream_response.usage
                
                if DEBUG:
                    logger.info("Proxy response :" + stream_response.model_dump_json())
                if stream_response.choices:
                    yield self.stream_response_to_bytes(stream_response)
                elif chat_request.stream_options and chat_request.stream_options.include_usage:
                    # An empty choices for Usage as per OpenAI doc below:
                    # if you set stream_options: {"include_usage": true}.
                    # an additional chunk will be streamed before the data: [DONE] message.
                    # The usage field on this chunk shows the token usage statistics for the entire request,
                    # and the choices field will always be an empty array.
                    # All other chunks will also include a usage field, but with a null value.
                    yield self.stream_response_to_bytes(stream_response)

            # Update Langfuse with final streaming metadata
            if final_usage or accumulated_output:
                update_params = {}
                if accumulated_output:
                    final_output = "".join(accumulated_output)
                    update_params["output"] = final_output
                if final_usage:
                    update_params["usage"] = {
                        "input": final_usage.prompt_tokens,
                        "output": final_usage.completion_tokens,
                        "total": final_usage.total_tokens
                    }
                # Build metadata
                metadata = {}
                if finish_reason:
                    metadata["finish_reason"] = finish_reason
                if has_reasoning and accumulated_reasoning:
                    reasoning_text = "".join(accumulated_reasoning)
                    metadata["has_extended_thinking"] = True
                    metadata["reasoning_content"] = reasoning_text
                    # Estimate reasoning tokens (rough approximation: ~4 chars per token)
                    metadata["reasoning_tokens_estimate"] = len(reasoning_text) // 4
                if metadata:
                    update_params["metadata"] = metadata
                
                langfuse_context.update_current_observation(**update_params)
                
                if DEBUG:
                    output_length = len(accumulated_output)
                    logger.info(f"Langfuse: Updated observation with streaming output - "
                              f"chunks_count={output_length}, "
                              f"output_chars={len(final_output) if accumulated_output else 0}, "
                              f"input_tokens={final_usage.prompt_tokens if final_usage else 'N/A'}, "
                              f"output_tokens={final_usage.completion_tokens if final_usage else 'N/A'}, "
                              f"has_reasoning={has_reasoning}, "
                              f"finish_reason={finish_reason}")

            # return an [DONE] message at the end.
            yield self.stream_response_to_bytes()
            self.think_emitted = False  # Cleanup
        except HTTPException:
            # HTTPException already has Langfuse updated in _invoke_bedrock, re-raise it
            raise
        except Exception as e:
            logger.error("Stream error for model %s: %s", chat_request.model, str(e))
            # Update Langfuse with error
            langfuse_context.update_current_observation(
                level="ERROR",
                status_message=f"Stream error: {str(e)}"
            )
            if DEBUG:
                logger.info(f"Langfuse: Updated observation with streaming error - error={str(e)[:100]}")
            error_event = Error(error=ErrorMessage(message=str(e)))
            yield self.stream_response_to_bytes(error_event)

    def _parse_system_prompts(self, chat_request: ChatRequest) -> list[dict[str, str]]:
        """Create system prompts with optional prompt caching support.

        Prompt caching can be enabled via:
        1. ENABLE_PROMPT_CACHING environment variable (global default)
        2. extra_body.prompt_caching.system = True/False (per-request override)

        Only adds cachePoint if:
        - Model supports caching (Claude, Nova)
        - Caching is enabled (ENV or extra_body)
        - System prompts exist and meet minimum token requirements

        Example output: [{"text" : system_prompt}, {"cachePoint": {"type": "default"}}]

        See: https://docs.aws.amazon.com/bedrock/latest/userguide/prompt-caching.html
        """
        system_prompts = []
        for message in chat_request.messages:
            if message.role not in ("system", "developer"):
                continue
            if not isinstance(message.content, str):
                raise TypeError(f"System message content must be a string, got {type(message.content).__name__}")
            system_prompts.append({"text": message.content})

        if not system_prompts:
            return system_prompts

        # Check if model supports prompt caching
        if not self._supports_prompt_caching(chat_request.model):
            return system_prompts

        # Determine if caching should be enabled
        cache_enabled = ENABLE_PROMPT_CACHING  # Default from ENV

        # Check for extra_body override
        if chat_request.extra_body and isinstance(chat_request.extra_body, dict):
            prompt_caching = chat_request.extra_body.get("prompt_caching", {})
            if "system" in prompt_caching:
                # extra_body explicitly controls caching
                cache_enabled = prompt_caching.get("system") is True

        if not cache_enabled:
            return system_prompts

        # Estimate total tokens for limit check
        total_text = " ".join(p.get("text", "") for p in system_prompts)
        estimated_tokens = len(total_text.split()) * 1.3  # Rough estimate

        # Check token limits (Nova has 20K limit)
        max_tokens = self._get_max_cache_tokens(chat_request.model)
        if max_tokens and estimated_tokens > max_tokens:
            logger.warning(
                f"System prompts (~{estimated_tokens:.0f} tokens) exceed model cache limit ({max_tokens} tokens). "
                f"Caching will still be attempted but may not work optimally."
            )
            # Still add cachePoint - let Bedrock handle the limit

        # Add cache checkpoint after system prompts
        system_prompts.append({"cachePoint": {"type": "default"}})

        if DEBUG:
            logger.info(f"Added cachePoint to system prompts for model {chat_request.model}")

        return system_prompts

    def _parse_messages(self, chat_request: ChatRequest) -> list[dict]:
        """
        Converse API only support user and assistant messages.

        example output: [{
            "role": "user",
            "content": [{"text": input_text}]
        }]

        See example:
        https://docs.aws.amazon.com/bedrock/latest/userguide/conversation-inference.html#message-inference-examples
        """
        messages = []
        for message in chat_request.messages:
            if isinstance(message, UserMessage):
                messages.append(
                    {
                        "role": message.role,
                        "content": self._parse_content_parts(
                            message, chat_request.model
                        ),
                    }
                )
            elif isinstance(message, AssistantMessage):
                # Check if message has content that's not empty
                has_content = False
                if isinstance(message.content, str):
                    has_content = message.content.strip() != ""
                elif isinstance(message.content, list):
                    has_content = len(message.content) > 0
                elif message.content is not None:
                    has_content = True

                if has_content:
                    # Text message
                    messages.append(
                        {
                            "role": message.role,
                            "content": self._parse_content_parts(
                                message, chat_request.model
                            ),
                        }
                    )
                if message.tool_calls:
                    # Tool use message
                    for tool_call in message.tool_calls:
                        tool_input = json.loads(tool_call.function.arguments)
                        messages.append(
                            {
                                "role": message.role,
                                "content": [
                                    {
                                        "toolUse": {
                                            "toolUseId": tool_call.id,
                                            "name": tool_call.function.name,
                                            "input": tool_input,
                                        }
                                    }
                                ],
                            }
                        )
            elif isinstance(message, ToolMessage):
                # Bedrock does not support tool role,
                # Add toolResult to content
                # https://docs.aws.amazon.com/bedrock/latest/APIReference/API_runtime_ToolResultBlock.html

                # Handle different content formats from OpenAI SDK
                tool_content = self._extract_tool_content(message.content)

                messages.append(
                    {
                        "role": "user",
                        "content": [
                            {
                                "toolResult": {
                                    "toolUseId": message.tool_call_id,
                                    "content": [{"text": tool_content}],
                                }
                            }
                        ],
                    }
                )

            else:
                # ignore others, such as system messages
                continue
        return self._reframe_multi_payloard(messages, chat_request)

    def _extract_tool_content(self, content) -> str:
        """Extract text content from various OpenAI SDK tool message formats.

        Handles:
        - String content (legacy format)
        - List of content objects (OpenAI SDK 1.91.0+)
        - Nested JSON structures within text content
        """
        try:
            if isinstance(content, str):
                return content

            if isinstance(content, list):
                text_parts = []
                for i, item in enumerate(content):
                    if isinstance(item, dict):
                        # Handle dict with 'text' field
                        if "text" in item:
                            item_text = item["text"]
                            if isinstance(item_text, str):
                                # Try to parse as JSON if it looks like JSON
                                if item_text.strip().startswith('{') and item_text.strip().endswith('}'):
                                    try:
                                        parsed_json = json.loads(item_text)
                                        # Convert JSON object to readable text
                                        text_parts.append(json.dumps(parsed_json, indent=2))
                                    except json.JSONDecodeError:
                                        # Silently fallback to original text
                                        text_parts.append(item_text)
                                else:
                                    text_parts.append(item_text)
                            else:
                                text_parts.append(str(item_text))
                        else:
                            # Handle other dict formats - convert to JSON string
                            text_parts.append(json.dumps(item, indent=2))
                    elif hasattr(item, 'text'):
                        # Handle ToolContent objects
                        text_parts.append(item.text)
                    else:
                        # Convert any other type to string
                        text_parts.append(str(item))
                return "\n".join(text_parts)

            # Fallback for any other type
            return str(content)
        except Exception as e:
            logger.warning("Tool content extraction failed: %s", str(e))
            # Return a safe fallback
            return str(content) if content is not None else ""

    def _reframe_multi_payloard(self, messages: list, chat_request: ChatRequest = None) -> list:
        """Receive messages and reformat them to comply with the Claude format

        With OpenAI format requests, it's not a problem to repeatedly receive messages from the same role, but
        with Claude format requests, you cannot repeatedly receive messages from the same role.

        This method searches through the OpenAI format messages in order and reformats them to the Claude format.

        ```
        openai_format_messages=[
            {"role": "user", "content": "Hello"},
            {"role": "user", "content": "Who are you?"},
        ]

        bedrock_format_messages=[
            {
                "role": "user",
                "content": [
                    {"text": "Hello"},
                    {"text": "Who are you?"}
                ]
            },
        ]
        """
        reformatted_messages = []
        current_role = None
        current_content = []

        # Search through the list of messages and combine messages from the same role into one list
        for message in messages:
            next_role = message["role"]
            next_content = message["content"]

            # If the next role is different from the previous message, add the previous role's messages to the list
            if next_role != current_role:
                if current_content:
                    reformatted_messages.append(
                        {"role": current_role, "content": current_content}
                    )
                # Switch to the new role
                current_role = next_role
                current_content = []

            # Add the message content to current_content
            if isinstance(next_content, str):
                current_content.append({"text": next_content})
            elif isinstance(next_content, list):
                current_content.extend(next_content)

        # Add the last role's messages to the list
        if current_content:
            reformatted_messages.append(
                {"role": current_role, "content": current_content}
            )

        # Add cachePoint to messages if enabled and supported
        if chat_request and reformatted_messages:
            if not self._supports_prompt_caching(chat_request.model):
                return reformatted_messages

            # Determine if messages caching should be enabled
            cache_enabled = ENABLE_PROMPT_CACHING

            if chat_request.extra_body and isinstance(chat_request.extra_body, dict):
                prompt_caching = chat_request.extra_body.get("prompt_caching", {})
                if "messages" in prompt_caching:
                    cache_enabled = prompt_caching.get("messages") is True

            if cache_enabled:
                # Add cachePoint to the last user message content
                for msg in reversed(reformatted_messages):
                    if msg["role"] == "user" and msg.get("content"):
                        # Add cachePoint at the end of user message content
                        msg["content"].append({"cachePoint": {"type": "default"}})
                        if DEBUG:
                            logger.info(f"Added cachePoint to last user message for model {chat_request.model}")
                        break

        return reformatted_messages

    def _parse_request(self, chat_request: ChatRequest) -> dict:
        """Create default converse request body.

        Also perform validations to tool call etc.

        Ref: https://docs.aws.amazon.com/bedrock/latest/APIReference/API_runtime_Converse.html
        """
        messages = self._parse_messages(chat_request)
        system_prompts = self._parse_system_prompts(chat_request)

        # Base inference parameters.
        inference_config = {
            "maxTokens": chat_request.max_tokens,
        }

        # Only include optional parameters when specified
        if chat_request.temperature is not None:
            inference_config["temperature"] = chat_request.temperature
        if chat_request.top_p is not None:
            inference_config["topP"] = chat_request.top_p

        # Some models (Claude Sonnet 4.5, Haiku 4.5) don't support both temperature and topP
        # When both are provided, keep temperature and remove topP
        # Resolve profile to underlying model for feature detection
        resolved_model = self._resolve_to_foundation_model(chat_request.model)
        model_lower = resolved_model.lower()

        # Check if model is in the conflict list and both parameters are present
        if "temperature" in inference_config and "topP" in inference_config:
            if any(conflict_model in model_lower for conflict_model in TEMPERATURE_TOPP_CONFLICT_MODELS):
                inference_config.pop("topP", None)
                if DEBUG:
                    logger.info(f"Removed topP for {chat_request.model} (conflicts with temperature)")

        if chat_request.stop is not None:
            stop = chat_request.stop
            if isinstance(stop, str):
                stop = [stop]
            inference_config["stopSequences"] = stop

        args = {
            "modelId": chat_request.model,
            "messages": messages,
            "system": system_prompts,
            "inferenceConfig": inference_config,
        }
        if chat_request.reasoning_effort:
            # reasoning_effort is supported by Claude and DeepSeek v3
            # Different models use different formats
            # Resolve profile to underlying model for feature detection
            resolved_model = self._resolve_to_foundation_model(chat_request.model)
            model_lower = resolved_model.lower()

            if "anthropic.claude" in model_lower:
                # Claude format: reasoning_config = object with budget_tokens
                max_tokens = (
                    chat_request.max_completion_tokens
                    if chat_request.max_completion_tokens
                    else chat_request.max_tokens
                )
                budget_tokens = self._calc_budget_tokens(
                    max_tokens, chat_request.reasoning_effort
                )
                inference_config["maxTokens"] = max_tokens
                # unset topP - Not supported
                inference_config.pop("topP", None)

                args["additionalModelRequestFields"] = {
                    "reasoning_config": {"type": "enabled", "budget_tokens": budget_tokens}
                }
            elif "deepseek.v3" in model_lower or "deepseek.deepseek-v3" in model_lower:
                # DeepSeek v3 format: reasoning_config = string ('low', 'medium', 'high')
                # From Bedrock Playground: {"reasoning_config": "high"}
                args["additionalModelRequestFields"] = {
                    "reasoning_config": chat_request.reasoning_effort  # Direct string: low/medium/high
                }
                if DEBUG:
                    logger.info(f"Applied reasoning_config={chat_request.reasoning_effort} for DeepSeek v3")
            else:
                # For other models (Qwen, etc.), ignore reasoning_effort parameter
                if DEBUG:
                    logger.info(f"reasoning_effort parameter ignored for model {chat_request.model} (not supported)")
        # add tool config
        if chat_request.tools:
            tool_config = {"tools": [self._convert_tool_spec(t.function) for t in chat_request.tools]}

            if chat_request.tool_choice and not chat_request.model.startswith(
                "meta.llama3-1-"
            ):
                if isinstance(chat_request.tool_choice, str):
                    # auto (default) is mapped to {"auto" : {}}
                    # required is mapped to {"any" : {}}
                    if chat_request.tool_choice == "required":
                        tool_config["toolChoice"] = {"any": {}}
                    else:
                        tool_config["toolChoice"] = {"auto": {}}
                else:
                    # Specific tool to use
                    if "function" not in chat_request.tool_choice:
                        raise ValueError("tool_choice must contain 'function' key when specifying a specific tool")
                    tool_config["toolChoice"] = {"tool": {"name": chat_request.tool_choice["function"].get("name", "")}}
            args["toolConfig"] = tool_config
        # Add additional fields to enable extend thinking or other model-specific features
        if chat_request.extra_body:
            # Filter out prompt_caching (our control field, not for Bedrock)
            additional_fields = {
                k: v for k, v in chat_request.extra_body.items()
                if k != "prompt_caching"
            }

            if additional_fields:
                # Only set additionalModelRequestFields if there are actual fields to pass
                args["additionalModelRequestFields"] = additional_fields

                # Extended thinking doesn't support both temperature and topP
                # Remove topP to avoid validation error
                if "thinking" in additional_fields:
                    inference_config.pop("topP", None)

        return args

    def _estimate_reasoning_tokens(self, content: list[dict]) -> int:
        """
        Estimate reasoning tokens from reasoningContent blocks.

        Bedrock doesn't separately report reasoning tokens, so we estimate
        them using tiktoken to maintain OpenAI API compatibility.
        """
        reasoning_text = ""
        for block in content:
            if "reasoningContent" in block:
                reasoning_text += block["reasoningContent"]["reasoningText"].get("text", "")

        if reasoning_text:
            # Use tiktoken to estimate token count
            return len(ENCODER.encode(reasoning_text))
        return 0

    def _create_response(
        self,
        model: str,
        message_id: str,
        content: list[dict] | None = None,
        finish_reason: str | None = None,
        input_tokens: int = 0,
        output_tokens: int = 0,
        total_tokens: int = 0,
        cache_read_tokens: int = 0,
        cache_creation_tokens: int = 0,
    ) -> ChatResponse:
        message = ChatResponseMessage(
            role="assistant",
        )
        if finish_reason == "tool_use":
            # https://docs.aws.amazon.com/bedrock/latest/userguide/tool-use.html#tool-use-examples
            tool_calls = []
            for part in content:
                if "toolUse" in part:
                    tool = part["toolUse"]
                    tool_calls.append(
                        ToolCall(
                            id=tool["toolUseId"],
                            type="function",
                            function=ResponseFunction(
                                name=tool["name"],
                                arguments=json.dumps(tool["input"]),
                            ),
                        )
                    )
            message.tool_calls = tool_calls
            message.content = None
        else:
            message.content = ""
            for c in content:
                if "reasoningContent" in c:
                    message.reasoning_content = c["reasoningContent"][
                        "reasoningText"
                    ].get("text", "")
                elif "text" in c:
                    message.content = c["text"]
                else:
                    logger.warning(
                        "Unknown tag in message content " + ",".join(c.keys())
                    )
            if message.reasoning_content:
                message.content = f"<think>{message.reasoning_content}</think>{message.content}"
                message.reasoning_content = None

        # Create prompt_tokens_details if cache metrics are available
        prompt_tokens_details = None
        if cache_read_tokens > 0 or cache_creation_tokens > 0:
            # Map Bedrock cache metrics to OpenAI format
            # cached_tokens represents tokens read from cache (cache hits)
            prompt_tokens_details = PromptTokensDetails(
                cached_tokens=cache_read_tokens,
                audio_tokens=0,
            )

        # Create completion_tokens_details if reasoning content exists
        completion_tokens_details = None
        reasoning_tokens = self._estimate_reasoning_tokens(content) if content else 0
        if reasoning_tokens > 0:
            completion_tokens_details = CompletionTokensDetails(
                reasoning_tokens=reasoning_tokens,
                audio_tokens=0,
            )

        response = ChatResponse(
            id=message_id,
            model=model,
            choices=[
                Choice(
                    index=0,
                    message=message,
                    finish_reason=self._convert_finish_reason(finish_reason),
                    logprobs=None,
                )
            ],
            usage=Usage(
                prompt_tokens=input_tokens,
                completion_tokens=output_tokens,
                total_tokens=total_tokens if total_tokens > 0 else input_tokens + output_tokens,
                prompt_tokens_details=prompt_tokens_details,
                completion_tokens_details=completion_tokens_details,
            ),
        )
        response.system_fingerprint = "fp"
        response.object = "chat.completion"
        response.created = int(time.time())
        return response

    def _create_response_stream(
        self, model_id: str, message_id: str, chunk: dict
    ) -> ChatStreamResponse | None:
        """Parsing the Bedrock stream response chunk.

        Ref: https://docs.aws.amazon.com/bedrock/latest/userguide/conversation-inference.html#message-inference-examples
        """
        if DEBUG:
            logger.info("Bedrock response chunk: " + str(chunk))

        finish_reason = None
        message = None
        usage = None

        if "messageStart" in chunk:
            message = ChatResponseMessage(
                role=chunk["messageStart"]["role"],
                content="",
            )

        if "contentBlockStart" in chunk:
            # tool call start
            delta = chunk["contentBlockStart"]["start"]
            if "toolUse" in delta:
                # first index is content
                index = chunk["contentBlockStart"]["contentBlockIndex"] - 1
                message = ChatResponseMessage(
                    tool_calls=[
                        ToolCall(
                            index=index,
                            type="function",
                            id=delta["toolUse"]["toolUseId"],
                            function=ResponseFunction(
                                name=delta["toolUse"]["name"],
                                arguments="",
                            ),
                        )
                    ]
                )

        if "contentBlockDelta" in chunk:
            delta = chunk["contentBlockDelta"]["delta"]
            if "text" in delta:
                # Regular text content - close thinking tag if open
                content = delta["text"]
                if self.think_emitted:
                    # Transition from reasoning to regular text
                    content = "</think>" + content
                    self.think_emitted = False
                message = ChatResponseMessage(content=content)
            elif "reasoningContent" in delta:
                if "text" in delta["reasoningContent"]:
                    content = delta["reasoningContent"]["text"]
                    if not self.think_emitted:
                        # Start of reasoning content
                        content = "<think>" + content
                        self.think_emitted = True
                    message = ChatResponseMessage(content=content)
                elif "signature" in delta["reasoningContent"]:
                    # Port of "signature_delta" (for models that send it)
                    if self.think_emitted:
<<<<<<< HEAD
                        message = ChatResponseMessage(content="\n </think> \n\n")
                        self.think_emitted = False  # Reset flag after closing </think>
=======
                        message = ChatResponseMessage(content="</think>")
                        self.think_emitted = False
>>>>>>> 1a7f55b8
                    else:
                        return None  # Ignore signature if no <think> started
            else:
                # tool use
                index = chunk["contentBlockDelta"]["contentBlockIndex"] - 1
                message = ChatResponseMessage(
                    tool_calls=[
                        ToolCall(
                            index=index,
                            function=ResponseFunction(
                                arguments=delta["toolUse"]["input"],
                            ),
                        )
                    ]
                )

        if "messageStop" in chunk:
            # Safety check: Close any open thinking tags before message stops
            if self.think_emitted:
                self.think_emitted = False
                return ChatStreamResponse(
                    id=message_id,
                    model=model_id,
                    choices=[
                        ChoiceDelta(
                            index=0,
                            delta=ChatResponseMessage(content="</think>"),
                            logprobs=None,
                            finish_reason=None,
                        )
                    ],
                )
            message = ChatResponseMessage()
            finish_reason = chunk["messageStop"]["stopReason"]

        if "metadata" in chunk:
            # usage information in metadata.
            metadata = chunk["metadata"]
            if "usage" in metadata:
                # token usage
                usage_data = metadata["usage"]

                # Extract prompt caching metrics if available
                cache_read_tokens = usage_data.get("cacheReadInputTokens", 0)
                cache_creation_tokens = usage_data.get("cacheWriteInputTokens", 0)

                # Create prompt_tokens_details if cache metrics are available
                prompt_tokens_details = None
                if cache_read_tokens > 0 or cache_creation_tokens > 0:
                    prompt_tokens_details = PromptTokensDetails(
                        cached_tokens=cache_read_tokens,
                        audio_tokens=0,
                    )

                # Calculate actual prompt tokens
                # Bedrock's totalTokens includes all tokens
                # prompt_tokens = totalTokens - outputTokens
                total_tokens = usage_data["totalTokens"]
                output_tokens = usage_data["outputTokens"]
                actual_prompt_tokens = total_tokens - output_tokens

                return ChatStreamResponse(
                    id=message_id,
                    model=model_id,
                    choices=[],
                    usage=Usage(
                        prompt_tokens=actual_prompt_tokens,
                        completion_tokens=output_tokens,
                        total_tokens=total_tokens,
                        prompt_tokens_details=prompt_tokens_details,
                    ),
                )

        if message:
            return ChatStreamResponse(
                id=message_id,
                model=model_id,
                choices=[
                    ChoiceDelta(
                        index=0,
                        delta=message,
                        logprobs=None,
                        finish_reason=self._convert_finish_reason(finish_reason),
                    )
                ],
                usage=usage,
            )

        return None

    def _parse_image(self, image_url: str) -> tuple[bytes, str]:
        """Try to get the raw data from an image url.

        Ref: https://docs.aws.amazon.com/bedrock/latest/APIReference/API_runtime_ImageSource.html
        returns a tuple of (Image Data, Content Type)
        """
        pattern = r"^data:(image/[a-z]*);base64,\s*"
        content_type = re.search(pattern, image_url)
        # if already base64 encoded.
        # Only supports 'image/jpeg', 'image/png', 'image/gif' or 'image/webp'
        if content_type:
            image_data = re.sub(pattern, "", image_url)
            return base64.b64decode(image_data), content_type.group(1)

        # Send a request to the image URL
        response = requests.get(image_url, timeout=30)
        # Check if the request was successful
        if response.status_code == 200:
            content_type = response.headers.get("Content-Type")
            if not content_type.startswith("image"):
                content_type = "image/jpeg"
            # Get the image content
            image_content = response.content
            return image_content, content_type
        else:
            raise HTTPException(
                status_code=500, detail="Unable to access the image url"
            )

    def _parse_content_parts(
        self,
        message: UserMessage | AssistantMessage,
        model_id: str,
    ) -> list[dict]:
        if isinstance(message.content, str):
            return [
                {
                    "text": message.content,
                }
            ]
        content_parts = []
        for part in message.content:
            if isinstance(part, TextContent):
                content_parts.append(
                    {
                        "text": part.text,
                    }
                )
            elif isinstance(part, ImageContent):
                if not self.is_supported_modality(model_id, modality="IMAGE"):
                    raise HTTPException(
                        status_code=400,
                        detail=f"Multimodal message is currently not supported by {model_id}",
                    )
                image_data, content_type = self._parse_image(part.image_url.url)
                content_parts.append(
                    {
                        "image": {
                            "format": content_type[6:],  # image/
                            "source": {"bytes": image_data},
                        },
                    }
                )
            else:
                # Ignore..
                continue
        return content_parts

    @staticmethod
    def is_supported_modality(model_id: str, modality: str = "IMAGE") -> bool:
        model = bedrock_model_list.get(model_id, {})
        modalities = model.get("modalities", [])
        if modality in modalities:
            return True
        return False

    def _convert_tool_spec(self, func: Function) -> dict:
        return {
            "toolSpec": {
                "name": func.name,
                "description": func.description,
                "inputSchema": {
                    "json": func.parameters,
                },
            }
        }

    def _calc_budget_tokens(
        self, max_tokens: int, reasoning_effort: Literal["low", "medium", "high"]
    ) -> int:
        # Helper function to calculate budget_tokens based on the max_tokens.
        # Ratio for efforts:  Low - 30%, medium - 60%, High: Max token - 1
        # Note that The minimum budget_tokens is 1,024 tokens so far.
        # But it may be changed for different models in the future.
        if reasoning_effort == "low":
            return int(max_tokens * 0.3)
        elif reasoning_effort == "medium":
            return int(max_tokens * 0.6)
        else:
            return max_tokens - 1

    def _convert_finish_reason(self, finish_reason: str | None) -> str | None:
        """
        Below is a list of finish reason according to OpenAI doc:

        - stop: if the model hit a natural stop point or a provided stop sequence,
        - length: if the maximum number of tokens specified in the request was reached,
        - content_filter: if content was omitted due to a flag from our content filters,
        - tool_calls: if the model called a tool
        """
        if finish_reason:
            finish_reason_mapping = {
                "tool_use": "tool_calls",
                "finished": "stop",
                "end_turn": "stop",
                "max_tokens": "length",
                "stop_sequence": "stop",
                "complete": "stop",
                "content_filtered": "content_filter",
            }
            return finish_reason_mapping.get(
                finish_reason.lower(), finish_reason.lower()
            )
        return None


class BedrockEmbeddingsModel(BaseEmbeddingsModel, ABC):
    accept = "application/json"
    content_type = "application/json"

    def _invoke_model(self, args: dict, model_id: str):
        body = json.dumps(args)
        if DEBUG:
            logger.info("Invoke Bedrock Model: " + model_id)
            logger.info("Bedrock request body: " + body)
        try:
            return bedrock_runtime.invoke_model(
                body=body,
                modelId=model_id,
                accept=self.accept,
                contentType=self.content_type,
            )
        except bedrock_runtime.exceptions.ValidationException as e:
            logger.error("Validation Error: " + str(e))
            raise HTTPException(status_code=400, detail=str(e))
        except bedrock_runtime.exceptions.ThrottlingException as e:
            logger.error("Throttling Error: " + str(e))
            raise HTTPException(status_code=429, detail=str(e))
        except Exception as e:
            logger.error(e)
            raise HTTPException(status_code=500, detail=str(e))

    def _create_response(
        self,
        embeddings: list[float],
        model: str,
        input_tokens: int = 0,
        output_tokens: int = 0,
        encoding_format: Literal["float", "base64"] = "float",
    ) -> EmbeddingsResponse:
        data = []
        for i, embedding in enumerate(embeddings):
            if encoding_format == "base64":
                arr = np.array(embedding, dtype=np.float32)
                arr_bytes = arr.tobytes()
                encoded_embedding = base64.b64encode(arr_bytes)
                data.append(Embedding(index=i, embedding=encoded_embedding))
            else:
                data.append(Embedding(index=i, embedding=embedding))
        response = EmbeddingsResponse(
            data=data,
            model=model,
            usage=EmbeddingsUsage(
                prompt_tokens=input_tokens,
                total_tokens=input_tokens + output_tokens,
            ),
        )
        if DEBUG:
            logger.info("Proxy response :" + response.model_dump_json())
        return response


class CohereEmbeddingsModel(BedrockEmbeddingsModel):
    def _parse_args(self, embeddings_request: EmbeddingsRequest) -> dict:
        texts = []
        if isinstance(embeddings_request.input, str):
            texts = [embeddings_request.input]
        elif isinstance(embeddings_request.input, list):
            texts = embeddings_request.input
        elif isinstance(embeddings_request.input, Iterable):
            # For encoded input
            # The workaround is to use tiktoken to decode to get the original text.
            encodings = []
            for inner in embeddings_request.input:
                if isinstance(inner, int):
                    # Iterable[int]
                    encodings.append(inner)
                else:
                    # Iterable[Iterable[int]]
                    text = ENCODER.decode(list(inner))
                    texts.append(text)
            if encodings:
                texts.append(ENCODER.decode(encodings))

        # Maximum of 2048 characters
        args = {
            "texts": texts,
            "input_type": "search_document",
            "truncate": "END",  # "NONE|START|END"
        }
        return args

    def embed(self, embeddings_request: EmbeddingsRequest) -> EmbeddingsResponse:
        response = self._invoke_model(
            args=self._parse_args(embeddings_request), model_id=embeddings_request.model
        )
        response_body = json.loads(response.get("body").read())
        if DEBUG:
            logger.info("Bedrock response body: " + str(response_body))

        return self._create_response(
            embeddings=response_body["embeddings"],
            model=embeddings_request.model,
            encoding_format=embeddings_request.encoding_format,
        )


class TitanEmbeddingsModel(BedrockEmbeddingsModel):
    def _parse_args(self, embeddings_request: EmbeddingsRequest) -> dict:
        if isinstance(embeddings_request.input, str):
            input_text = embeddings_request.input
        elif (
            isinstance(embeddings_request.input, list)
            and len(embeddings_request.input) == 1
        ):
            input_text = embeddings_request.input[0]
        else:
            raise ValueError(
                "Amazon Titan Embeddings models support only single strings as input."
            )
        args = {
            "inputText": input_text,
            # Note: inputImage is not supported!
        }
        if embeddings_request.model == "amazon.titan-embed-image-v1":
            args["embeddingConfig"] = (
                embeddings_request.embedding_config
                if embeddings_request.embedding_config
                else {"outputEmbeddingLength": 1024}
            )
        return args

    def embed(self, embeddings_request: EmbeddingsRequest) -> EmbeddingsResponse:
        response = self._invoke_model(
            args=self._parse_args(embeddings_request), model_id=embeddings_request.model
        )
        response_body = json.loads(response.get("body").read())
        if DEBUG:
            logger.info("Bedrock response body: " + str(response_body))

        return self._create_response(
            embeddings=[response_body["embedding"]],
            model=embeddings_request.model,
            input_tokens=response_body["inputTextTokenCount"],
        )


def get_embeddings_model(model_id: str) -> BedrockEmbeddingsModel:
    model_name = SUPPORTED_BEDROCK_EMBEDDING_MODELS.get(model_id, "")
    if DEBUG:
        logger.info("model name is " + model_name)
    match model_name:
        case "Cohere Embed Multilingual" | "Cohere Embed English":
            return CohereEmbeddingsModel()
        case "Titan Embeddings G2 - Text":
            return TitanEmbeddingsModel()
        case _:
            logger.error("Unsupported model id " + model_id)
            raise HTTPException(
                status_code=400,
                detail="Unsupported embedding model id " + model_id,
            )<|MERGE_RESOLUTION|>--- conflicted
+++ resolved
@@ -50,12 +50,9 @@
     DEFAULT_MODEL,
     ENABLE_CROSS_REGION_INFERENCE,
     ENABLE_APPLICATION_INFERENCE_PROFILES,
-<<<<<<< HEAD
+    ENABLE_PROMPT_CACHING,
     MAX_RETRIES_AWS,
     MODEL_CACHE_TTL,
-=======
-    ENABLE_PROMPT_CACHING,
->>>>>>> 1a7f55b8
 )
 
 logger = logging.getLogger(__name__)
@@ -273,9 +270,6 @@
                 detail=error,
             )
 
-<<<<<<< HEAD
-    @observe(as_type="generation", name="Bedrock Converse")
-=======
     def _resolve_to_foundation_model(self, model_id: str) -> str:
         """
         Resolve any model identifier to foundation model ID for feature detection.
@@ -358,7 +352,7 @@
 
         return None
 
->>>>>>> 1a7f55b8
+    @observe(as_type="generation", name="Bedrock Converse")
     async def _invoke_bedrock(self, chat_request: ChatRequest, stream=False):
         """Common logic for invoke bedrock models"""
         if DEBUG:
@@ -1202,13 +1196,8 @@
                 elif "signature" in delta["reasoningContent"]:
                     # Port of "signature_delta" (for models that send it)
                     if self.think_emitted:
-<<<<<<< HEAD
-                        message = ChatResponseMessage(content="\n </think> \n\n")
-                        self.think_emitted = False  # Reset flag after closing </think>
-=======
                         message = ChatResponseMessage(content="</think>")
                         self.think_emitted = False
->>>>>>> 1a7f55b8
                     else:
                         return None  # Ignore signature if no <think> started
             else:
