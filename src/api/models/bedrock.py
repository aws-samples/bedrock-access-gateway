import base64
import json
import logging
import re
import time
from abc import ABC
from typing import AsyncIterable, Iterable, Literal

import boto3
import numpy as np
import requests
import tiktoken
from botocore.config import Config
from fastapi import HTTPException
from starlette.concurrency import run_in_threadpool

from api.models.base import BaseChatModel, BaseEmbeddingsModel
from api.schema import (
    AssistantMessage,
    ChatRequest,
    ChatResponse,
    ChatResponseMessage,
    ChatStreamResponse,
    Choice,
    ChoiceDelta,
    Embedding,
    EmbeddingsRequest,
    EmbeddingsResponse,
    EmbeddingsUsage,
    Error,
    ErrorMessage,
    Function,
    ImageContent,
    ResponseFunction,
    TextContent,
    ToolCall,
    ToolMessage,
    Usage,
    UserMessage,
)
from api.setting import (
    AWS_REGION,
    DEBUG,
    DEFAULT_MODEL,
    ENABLE_CROSS_REGION_INFERENCE,
    ENABLE_APPLICATION_INFERENCE_PROFILES,
)

logger = logging.getLogger(__name__)

config = Config(connect_timeout=60, read_timeout=120, retries={"max_attempts": 1})

bedrock_runtime = boto3.client(
    service_name="bedrock-runtime",
    region_name=AWS_REGION,
    config=config,
)
bedrock_client = boto3.client(
    service_name="bedrock",
    region_name=AWS_REGION,
    config=config,
)


def get_inference_region_prefix():
    if AWS_REGION.startswith("ap-"):
        return "apac"
    return AWS_REGION[:2]


# https://docs.aws.amazon.com/bedrock/latest/userguide/inference-profiles-support.html
cr_inference_prefix = get_inference_region_prefix()

SUPPORTED_BEDROCK_EMBEDDING_MODELS = {
    "cohere.embed-multilingual-v3": "Cohere Embed Multilingual",
    "cohere.embed-english-v3": "Cohere Embed English",
    # Disable Titan embedding.
    # "amazon.titan-embed-text-v1": "Titan Embeddings G1 - Text",
    # "amazon.titan-embed-image-v1": "Titan Multimodal Embeddings G1"
}

ENCODER = tiktoken.get_encoding("cl100k_base")


def is_matching_application_profile(inference_profile: object, model_id: str) -> bool:
    """Check if given foundation model_id matches with any of the application inference profiles models

    Returns:
        True if appliction inference profile has the matching model configured
        False otherwise
    """
    try:
        models = inference_profile.get("models", [])
        for model in models:
            if model.get("modelArn", "").endswith(model_id):
                return True

        return False
    except Exception as e:
        logger.error(
            f"Unable to find matching model_id in application inference profile: {str(e)}"
        )
        return False


def list_bedrock_models() -> dict:
    """Automatically getting a list of supported models.

    Returns a model list combines:
        - ON_DEMAND models.
        - Cross-Region Inference Profiles (if enabled via Env)
    """
    model_list = {}
    try:
        profile_list = []
        app_profile_list = []
        if ENABLE_CROSS_REGION_INFERENCE:
            # List system defined inference profile IDs
            response = bedrock_client.list_inference_profiles(
                maxResults=1000, typeEquals="SYSTEM_DEFINED"
            )

            profile_list = [
                p["inferenceProfileId"] for p in response["inferenceProfileSummaries"]
            ]

        if ENABLE_APPLICATION_INFERENCE_PROFILES:
            # List application defined inference profile IDs
            response = bedrock_client.list_inference_profiles(
                maxResults=1000, typeEquals="APPLICATION"
            )

            app_profile_list = response["inferenceProfileSummaries"]

        # List foundation models, only cares about text outputs here.
        response = bedrock_client.list_foundation_models(byOutputModality="TEXT")

        for model in response["modelSummaries"]:
            model_id = model.get("modelId", "N/A")
            stream_supported = model.get("responseStreamingSupported", True)
            status = model["modelLifecycle"].get("status", "ACTIVE")

            # currently, use this to filter out rerank models and legacy models
            if not stream_supported or status not in ["ACTIVE", "LEGACY"]:
                continue

            inference_types = model.get("inferenceTypesSupported", [])
            input_modalities = model["inputModalities"]
            # Add on-demand model list
            if "ON_DEMAND" in inference_types:
                model_list[model_id] = {"modalities": input_modalities}

            # Add cross-region inference model list.
            profile_id = cr_inference_prefix + "." + model_id
            if profile_id in profile_list:
                model_list[profile_id] = {"modalities": input_modalities}

            # Add application defined inference model list.
            for app_profile in app_profile_list:
                # check if the model_id is in the application profile
                # if yes, add it to the model list.
                if is_matching_application_profile(app_profile, model_id):
                    model_list[app_profile.get("inferenceProfileArn", "N/A")] = {
                        "modalities": input_modalities
                    }

    except Exception as e:
        logger.error(f"Unable to list models: {str(e)}")

    if not model_list:
        # In case stack not updated.
        model_list[DEFAULT_MODEL] = {"modalities": ["TEXT", "IMAGE"]}

    return model_list


# Initialize the model list.
bedrock_model_list = list_bedrock_models()


class BedrockModel(BaseChatModel):
    def list_models(self) -> list[str]:
        """Always refresh the latest model list"""
        global bedrock_model_list
        bedrock_model_list = list_bedrock_models()
        return list(bedrock_model_list.keys())

    def validate(self, chat_request: ChatRequest):
        """Perform basic validation on requests"""
        error = ""
        # check if model is supported
        if chat_request.model not in bedrock_model_list.keys():
            error = f"Unsupported model {chat_request.model}, please use models API to get a list of supported models"

        if error:
            raise HTTPException(
                status_code=400,
                detail=error,
            )

    async def _invoke_bedrock(self, chat_request: ChatRequest, stream=False):
        """Common logic for invoke bedrock models"""
        if DEBUG:
            logger.info("Raw request: " + chat_request.model_dump_json())

        # convert OpenAI chat request to Bedrock SDK request
        args = self._parse_request(chat_request)
        if DEBUG:
            logger.info("Bedrock request: " + json.dumps(str(args)))

        try:
            if stream:
                # Run the blocking boto3 call in a thread pool
                response = await run_in_threadpool(
                    bedrock_runtime.converse_stream, **args
                )
            else:
                # Run the blocking boto3 call in a thread pool
                response = await run_in_threadpool(bedrock_runtime.converse, **args)
        except bedrock_runtime.exceptions.ValidationException as e:
            logger.error("Validation Error: " + str(e))
            raise HTTPException(status_code=400, detail=str(e))
        except bedrock_runtime.exceptions.ThrottlingException as e:
            logger.error("Throttling Error: " + str(e))
            raise HTTPException(status_code=429, detail=str(e))
        except Exception as e:
            logger.error(e)
            raise HTTPException(status_code=500, detail=str(e))
        return response

    async def chat(self, chat_request: ChatRequest) -> ChatResponse:
        """Default implementation for Chat API."""

        message_id = self.generate_message_id()
        response = await self._invoke_bedrock(chat_request)

        output_message = response["output"]["message"]
        input_tokens = response["usage"]["inputTokens"]
        output_tokens = response["usage"]["outputTokens"]
        finish_reason = response["stopReason"]

        chat_response = self._create_response(
            model=chat_request.model,
            message_id=message_id,
            content=output_message["content"],
            finish_reason=finish_reason,
            input_tokens=input_tokens,
            output_tokens=output_tokens,
        )
        if DEBUG:
            logger.info("Proxy response :" + chat_response.model_dump_json())
        return chat_response

    async def _async_iterate(self, stream):
        """Helper method to convert sync iterator to async iterator"""
        for chunk in stream:
            await run_in_threadpool(lambda: chunk)
            yield chunk

    async def chat_stream(self, chat_request: ChatRequest) -> AsyncIterable[bytes]:
        """Default implementation for Chat Stream API"""
<<<<<<< HEAD
        response = await self._invoke_bedrock(chat_request, stream=True)
        message_id = self.generate_message_id()
        stream = response.get("stream")
        for chunk in stream:
            stream_response = self._create_response_stream(
                model_id=chat_request.model, message_id=message_id, chunk=chunk
            )
            if not stream_response:
                continue
            if DEBUG:
                logger.info("Proxy response :" + stream_response.model_dump_json())
            if stream_response.choices:
                yield self.stream_response_to_bytes(stream_response)
            elif (
                chat_request.stream_options
                and chat_request.stream_options.include_usage
            ):
                # An empty choices for Usage as per OpenAI doc below:
                # if you set stream_options: {"include_usage": true}.
                # an additional chunk will be streamed before the data: [DONE] message.
                # The usage field on this chunk shows the token usage statistics for the entire request,
                # and the choices field will always be an empty array.
                # All other chunks will also include a usage field, but with a null value.
                yield self.stream_response_to_bytes(stream_response)

        # return an [DONE] message at the end.
        yield self.stream_response_to_bytes()
=======
        try:
            response = await self._invoke_bedrock(chat_request, stream=True)
            message_id = self.generate_message_id()
            stream = response.get("stream")
            async for chunk in self._async_iterate(stream):
                args = {"model_id": chat_request.model, "message_id": message_id, "chunk": chunk}
                stream_response = self._create_response_stream(**args)
                if not stream_response:
                    continue
                if DEBUG:
                    logger.info("Proxy response :" + stream_response.model_dump_json())
                if stream_response.choices:
                    yield self.stream_response_to_bytes(stream_response)
                elif chat_request.stream_options and chat_request.stream_options.include_usage:
                    # An empty choices for Usage as per OpenAI doc below:
                    # if you set stream_options: {"include_usage": true}.
                    # an additional chunk will be streamed before the data: [DONE] message.
                    # The usage field on this chunk shows the token usage statistics for the entire request,
                    # and the choices field will always be an empty array.
                    # All other chunks will also include a usage field, but with a null value.
                    yield self.stream_response_to_bytes(stream_response)

            # return an [DONE] message at the end.
            yield self.stream_response_to_bytes()
        except Exception as e:
            error_event = Error(error=ErrorMessage(message=str(e)))
            yield self.stream_response_to_bytes(error_event)
>>>>>>> b27e8362

    def _parse_system_prompts(self, chat_request: ChatRequest) -> list[dict[str, str]]:
        """Create system prompts.
        Note that not all models support system prompts.

        example output: [{"text" : system_prompt}]

        See example:
        https://docs.aws.amazon.com/bedrock/latest/userguide/conversation-inference.html#message-inference-examples
        """

        system_prompts = []
        for message in chat_request.messages:
            if message.role != "system":
                # ignore system messages here
                continue
            assert isinstance(message.content, str)
            system_prompts.append({"text": message.content})

        return system_prompts

    def _parse_messages(self, chat_request: ChatRequest) -> list[dict]:
        """
        Converse API only support user and assistant messages.

        example output: [{
            "role": "user",
            "content": [{"text": input_text}]
        }]

        See example:
        https://docs.aws.amazon.com/bedrock/latest/userguide/conversation-inference.html#message-inference-examples
        """
        messages = []
        for message in chat_request.messages:
            if isinstance(message, UserMessage):
                messages.append(
                    {
                        "role": message.role,
                        "content": self._parse_content_parts(
                            message, chat_request.model
                        ),
                    }
                )
            elif isinstance(message, AssistantMessage):
                if message.content:
                    # Text message
                    messages.append(
                        {
                            "role": message.role,
                            "content": self._parse_content_parts(
                                message, chat_request.model
                            ),
                        }
                    )
                if message.tool_calls:
                    # Tool use message
                    for tool_call in message.tool_calls:
                        tool_input = json.loads(tool_call.function.arguments)
                        messages.append(
                            {
                                "role": message.role,
                                "content": [
                                    {
                                        "toolUse": {
                                            "toolUseId": tool_call.id,
                                            "name": tool_call.function.name,
                                            "input": tool_input,
                                        }
                                    }
                                ],
                            }
                        )
            elif isinstance(message, ToolMessage):
                # Bedrock does not support tool role,
                # Add toolResult to content
                # https://docs.aws.amazon.com/bedrock/latest/APIReference/API_runtime_ToolResultBlock.html
                messages.append(
                    {
                        "role": "user",
                        "content": [
                            {
                                "toolResult": {
                                    "toolUseId": message.tool_call_id,
                                    "content": [{"text": message.content}],
                                }
                            }
                        ],
                    }
                )

            else:
                # ignore others, such as system messages
                continue
        return self._reframe_multi_payloard(messages)

    def _reframe_multi_payloard(self, messages: list) -> list:
        """Receive messages and reformat them to comply with the Claude format

        With OpenAI format requests, it's not a problem to repeatedly receive messages from the same role, but
        with Claude format requests, you cannot repeatedly receive messages from the same role.

        This method searches through the OpenAI format messages in order and reformats them to the Claude format.

        ```
        openai_format_messages=[
            {"role": "user", "content": "Hello"},
            {"role": "user", "content": "Who are you?"},
        ]

        bedrock_format_messages=[
            {
                "role": "user",
                "content": [
                    {"text": "Hello"},
                    {"text": "Who are you?"}
                ]
            },
        ]
        """
        reformatted_messages = []
        current_role = None
        current_content = []

        # Search through the list of messages and combine messages from the same role into one list
        for message in messages:
            next_role = message["role"]
            next_content = message["content"]

            # If the next role is different from the previous message, add the previous role's messages to the list
            if next_role != current_role:
                if current_content:
                    reformatted_messages.append(
                        {"role": current_role, "content": current_content}
                    )
                # Switch to the new role
                current_role = next_role
                current_content = []

            # Add the message content to current_content
            if isinstance(next_content, str):
                current_content.append({"text": next_content})
            elif isinstance(next_content, list):
                current_content.extend(next_content)

        # Add the last role's messages to the list
        if current_content:
            reformatted_messages.append(
                {"role": current_role, "content": current_content}
            )

        return reformatted_messages

    def _parse_request(self, chat_request: ChatRequest) -> dict:
        """Create default converse request body.

        Also perform validations to tool call etc.

        Ref: https://docs.aws.amazon.com/bedrock/latest/APIReference/API_runtime_Converse.html
        """
        messages = self._parse_messages(chat_request)
        system_prompts = self._parse_system_prompts(chat_request)

        # Base inference parameters.
        inference_config = {
            "temperature": chat_request.temperature,
            "maxTokens": chat_request.max_tokens,
            "topP": chat_request.top_p,
        }

        if chat_request.stop is not None:
            stop = chat_request.stop
            if isinstance(stop, str):
                stop = [stop]
            inference_config["stopSequences"] = stop

        args = {
            "modelId": chat_request.model,
            "messages": messages,
            "system": system_prompts,
            "inferenceConfig": inference_config,
        }
        if chat_request.reasoning_effort:
            # From OpenAI api, the max_token is not supported in reasoning mode
            # Use max_completion_tokens if provided.

            max_tokens = (
                chat_request.max_completion_tokens
                if chat_request.max_completion_tokens
                else chat_request.max_tokens
            )
            budget_tokens = self._calc_budget_tokens(
                max_tokens, chat_request.reasoning_effort
            )
            inference_config["maxTokens"] = max_tokens
            # unset topP - Not supported
            inference_config.pop("topP")

            args["additionalModelRequestFields"] = {
                "reasoning_config": {"type": "enabled", "budget_tokens": budget_tokens}
            }
        # add tool config
        if chat_request.tools:
<<<<<<< HEAD
            args["toolConfig"] = {
                "tools": [
                    self._convert_tool_spec(t.function) for t in chat_request.tools
                ]
            }
=======
            tool_config = {"tools": [self._convert_tool_spec(t.function) for t in chat_request.tools]}
>>>>>>> b27e8362

            if chat_request.tool_choice and not chat_request.model.startswith(
                "meta.llama3-1-"
            ):
                if isinstance(chat_request.tool_choice, str):
                    # auto (default) is mapped to {"auto" : {}}
                    # required is mapped to {"any" : {}}
                    if chat_request.tool_choice == "required":
                        tool_config["toolChoice"] = {"any": {}}
                    else:
                        tool_config["toolChoice"] = {"auto": {}}
                else:
                    # Specific tool to use
                    assert "function" in chat_request.tool_choice
<<<<<<< HEAD
                    args["toolConfig"]["toolChoice"] = {
                        "tool": {
                            "name": chat_request.tool_choice["function"].get("name", "")
                        }
                    }
=======
                    tool_config["toolChoice"] = {"tool": {"name": chat_request.tool_choice["function"].get("name", "")}}
            args["toolConfig"] = tool_config
>>>>>>> b27e8362
        return args

    def _create_response(
        self,
        model: str,
        message_id: str,
        content: list[dict] | None = None,
        finish_reason: str | None = None,
        input_tokens: int = 0,
        output_tokens: int = 0,
    ) -> ChatResponse:
        message = ChatResponseMessage(
            role="assistant",
        )
        if finish_reason == "tool_use":
            # https://docs.aws.amazon.com/bedrock/latest/userguide/tool-use.html#tool-use-examples
            tool_calls = []
            for part in content:
                if "toolUse" in part:
                    tool = part["toolUse"]
                    tool_calls.append(
                        ToolCall(
                            id=tool["toolUseId"],
                            type="function",
                            function=ResponseFunction(
                                name=tool["name"],
                                arguments=json.dumps(tool["input"]),
                            ),
                        )
                    )
            message.tool_calls = tool_calls
            message.content = None
        else:
            message.content = ""
            for c in content:
                if "reasoningContent" in c:
                    message.reasoning_content = c["reasoningContent"][
                        "reasoningText"
                    ].get("text", "")
                elif "text" in c:
                    message.content = c["text"]
                else:
                    logger.warning(
                        "Unknown tag in message content " + ",".join(c.keys())
                    )

        response = ChatResponse(
            id=message_id,
            model=model,
            choices=[
                Choice(
                    index=0,
                    message=message,
                    finish_reason=self._convert_finish_reason(finish_reason),
                    logprobs=None,
                )
            ],
            usage=Usage(
                prompt_tokens=input_tokens,
                completion_tokens=output_tokens,
                total_tokens=input_tokens + output_tokens,
            ),
        )
        response.system_fingerprint = "fp"
        response.object = "chat.completion"
        response.created = int(time.time())
        return response

    def _create_response_stream(
        self, model_id: str, message_id: str, chunk: dict
    ) -> ChatStreamResponse | None:
        """Parsing the Bedrock stream response chunk.

        Ref: https://docs.aws.amazon.com/bedrock/latest/userguide/conversation-inference.html#message-inference-examples
        """
        if DEBUG:
            logger.info("Bedrock response chunk: " + str(chunk))

        finish_reason = None
        message = None
        usage = None
        if "messageStart" in chunk:
            message = ChatResponseMessage(
                role=chunk["messageStart"]["role"],
                content="",
            )
        if "contentBlockStart" in chunk:
            # tool call start
            delta = chunk["contentBlockStart"]["start"]
            if "toolUse" in delta:
                # first index is content
                index = chunk["contentBlockStart"]["contentBlockIndex"] - 1
                message = ChatResponseMessage(
                    tool_calls=[
                        ToolCall(
                            index=index,
                            type="function",
                            id=delta["toolUse"]["toolUseId"],
                            function=ResponseFunction(
                                name=delta["toolUse"]["name"],
                                arguments="",
                            ),
                        )
                    ]
                )
        if "contentBlockDelta" in chunk:
            delta = chunk["contentBlockDelta"]["delta"]
            if "text" in delta:
                # stream content
                message = ChatResponseMessage(
                    content=delta["text"],
                )
            elif "reasoningContent" in delta:
                # ignore "signature" in the delta.
                if "text" in delta["reasoningContent"]:
                    message = ChatResponseMessage(
                        reasoning_content=delta["reasoningContent"]["text"],
                    )
            else:
                # tool use
                index = chunk["contentBlockDelta"]["contentBlockIndex"] - 1
                message = ChatResponseMessage(
                    tool_calls=[
                        ToolCall(
                            index=index,
                            function=ResponseFunction(
                                arguments=delta["toolUse"]["input"],
                            ),
                        )
                    ]
                )
        if "messageStop" in chunk:
            message = ChatResponseMessage()
            finish_reason = chunk["messageStop"]["stopReason"]

        if "metadata" in chunk:
            # usage information in metadata.
            metadata = chunk["metadata"]
            if "usage" in metadata:
                # token usage
                return ChatStreamResponse(
                    id=message_id,
                    model=model_id,
                    choices=[],
                    usage=Usage(
                        prompt_tokens=metadata["usage"]["inputTokens"],
                        completion_tokens=metadata["usage"]["outputTokens"],
                        total_tokens=metadata["usage"]["totalTokens"],
                    ),
                )
        if message:
            return ChatStreamResponse(
                id=message_id,
                model=model_id,
                choices=[
                    ChoiceDelta(
                        index=0,
                        delta=message,
                        logprobs=None,
                        finish_reason=self._convert_finish_reason(finish_reason),
                    )
                ],
                usage=usage,
            )

        return None

    def _parse_image(self, image_url: str) -> tuple[bytes, str]:
        """Try to get the raw data from an image url.

        Ref: https://docs.aws.amazon.com/bedrock/latest/APIReference/API_runtime_ImageSource.html
        returns a tuple of (Image Data, Content Type)
        """
        pattern = r"^data:(image/[a-z]*);base64,\s*"
        content_type = re.search(pattern, image_url)
        # if already base64 encoded.
        # Only supports 'image/jpeg', 'image/png', 'image/gif' or 'image/webp'
        if content_type:
            image_data = re.sub(pattern, "", image_url)
            return base64.b64decode(image_data), content_type.group(1)

        # Send a request to the image URL
        response = requests.get(image_url)
        # Check if the request was successful
        if response.status_code == 200:
            content_type = response.headers.get("Content-Type")
            if not content_type.startswith("image"):
                content_type = "image/jpeg"
            # Get the image content
            image_content = response.content
            return image_content, content_type
        else:
            raise HTTPException(
                status_code=500, detail="Unable to access the image url"
            )

    def _parse_content_parts(
        self,
        message: UserMessage | AssistantMessage,
        model_id: str,
    ) -> list[dict]:
        if isinstance(message.content, str):
            return [
                {
                    "text": message.content,
                }
            ]
        content_parts = []
        for part in message.content:
            if isinstance(part, TextContent):
                content_parts.append(
                    {
                        "text": part.text,
                    }
                )
            elif isinstance(part, ImageContent):
                if not self.is_supported_modality(model_id, modality="IMAGE"):
                    raise HTTPException(
                        status_code=400,
                        detail=f"Multimodal message is currently not supported by {model_id}",
                    )
                image_data, content_type = self._parse_image(part.image_url.url)
                content_parts.append(
                    {
                        "image": {
                            "format": content_type[6:],  # image/
                            "source": {"bytes": image_data},
                        },
                    }
                )
            else:
                # Ignore..
                continue
        return content_parts

    @staticmethod
    def is_supported_modality(model_id: str, modality: str = "IMAGE") -> bool:
        model = bedrock_model_list.get(model_id, {})
        modalities = model.get("modalities", [])
        if modality in modalities:
            return True
        return False

    def _convert_tool_spec(self, func: Function) -> dict:
        return {
            "toolSpec": {
                "name": func.name,
                "description": func.description,
                "inputSchema": {
                    "json": func.parameters,
                },
            }
        }

    def _calc_budget_tokens(
        self, max_tokens: int, reasoning_effort: Literal["low", "medium", "high"]
    ) -> int:
        # Helper function to calculate budget_tokens based on the max_tokens.
        # Ratio for efforts:  Low - 30%, medium - 60%, High: Max token - 1
        # Note that The minimum budget_tokens is 1,024 tokens so far.
        # But it may be changed for different models in the future.
        if reasoning_effort == "low":
            return int(max_tokens * 0.3)
        elif reasoning_effort == "medium":
            return int(max_tokens * 0.6)
        else:
            return max_tokens - 1

    def _convert_finish_reason(self, finish_reason: str | None) -> str | None:
        """
        Below is a list of finish reason according to OpenAI doc:

        - stop: if the model hit a natural stop point or a provided stop sequence,
        - length: if the maximum number of tokens specified in the request was reached,
        - content_filter: if content was omitted due to a flag from our content filters,
        - tool_calls: if the model called a tool
        """
        if finish_reason:
            finish_reason_mapping = {
                "tool_use": "tool_calls",
                "finished": "stop",
                "end_turn": "stop",
                "max_tokens": "length",
                "stop_sequence": "stop",
                "complete": "stop",
                "content_filtered": "content_filter",
            }
            return finish_reason_mapping.get(
                finish_reason.lower(), finish_reason.lower()
            )
        return None


class BedrockEmbeddingsModel(BaseEmbeddingsModel, ABC):
    accept = "application/json"
    content_type = "application/json"

    def _invoke_model(self, args: dict, model_id: str):
        body = json.dumps(args)
        if DEBUG:
            logger.info("Invoke Bedrock Model: " + model_id)
            logger.info("Bedrock request body: " + body)
        try:
            return bedrock_runtime.invoke_model(
                body=body,
                modelId=model_id,
                accept=self.accept,
                contentType=self.content_type,
            )
        except bedrock_runtime.exceptions.ValidationException as e:
            logger.error("Validation Error: " + str(e))
            raise HTTPException(status_code=400, detail=str(e))
        except bedrock_runtime.exceptions.ThrottlingException as e:
            logger.error("Throttling Error: " + str(e))
            raise HTTPException(status_code=429, detail=str(e))
        except Exception as e:
            logger.error(e)
            raise HTTPException(status_code=500, detail=str(e))

    def _create_response(
        self,
        embeddings: list[float],
        model: str,
        input_tokens: int = 0,
        output_tokens: int = 0,
        encoding_format: Literal["float", "base64"] = "float",
    ) -> EmbeddingsResponse:
        data = []
        for i, embedding in enumerate(embeddings):
            if encoding_format == "base64":
                arr = np.array(embedding, dtype=np.float32)
                arr_bytes = arr.tobytes()
                encoded_embedding = base64.b64encode(arr_bytes)
                data.append(Embedding(index=i, embedding=encoded_embedding))
            else:
                data.append(Embedding(index=i, embedding=embedding))
        response = EmbeddingsResponse(
            data=data,
            model=model,
            usage=EmbeddingsUsage(
                prompt_tokens=input_tokens,
                total_tokens=input_tokens + output_tokens,
            ),
        )
        if DEBUG:
            logger.info("Proxy response :" + response.model_dump_json())
        return response


class CohereEmbeddingsModel(BedrockEmbeddingsModel):
    def _parse_args(self, embeddings_request: EmbeddingsRequest) -> dict:
        texts = []
        if isinstance(embeddings_request.input, str):
            texts = [embeddings_request.input]
        elif isinstance(embeddings_request.input, list):
            texts = embeddings_request.input
        elif isinstance(embeddings_request.input, Iterable):
            # For encoded input
            # The workaround is to use tiktoken to decode to get the original text.
            encodings = []
            for inner in embeddings_request.input:
                if isinstance(inner, int):
                    # Iterable[int]
                    encodings.append(inner)
                else:
                    # Iterable[Iterable[int]]
                    text = ENCODER.decode(list(inner))
                    texts.append(text)
            if encodings:
                texts.append(ENCODER.decode(encodings))

        # Maximum of 2048 characters
        args = {
            "texts": texts,
            "input_type": "search_document",
            "truncate": "END",  # "NONE|START|END"
        }
        return args

    def embed(self, embeddings_request: EmbeddingsRequest) -> EmbeddingsResponse:
        response = self._invoke_model(
            args=self._parse_args(embeddings_request), model_id=embeddings_request.model
        )
        response_body = json.loads(response.get("body").read())
        if DEBUG:
            logger.info("Bedrock response body: " + str(response_body))

        return self._create_response(
            embeddings=response_body["embeddings"],
            model=embeddings_request.model,
            encoding_format=embeddings_request.encoding_format,
        )


class TitanEmbeddingsModel(BedrockEmbeddingsModel):
    def _parse_args(self, embeddings_request: EmbeddingsRequest) -> dict:
        if isinstance(embeddings_request.input, str):
            input_text = embeddings_request.input
        elif (
            isinstance(embeddings_request.input, list)
            and len(embeddings_request.input) == 1
        ):
            input_text = embeddings_request.input[0]
        else:
            raise ValueError(
                "Amazon Titan Embeddings models support only single strings as input."
            )
        args = {
            "inputText": input_text,
            # Note: inputImage is not supported!
        }
        if embeddings_request.model == "amazon.titan-embed-image-v1":
            args["embeddingConfig"] = (
                embeddings_request.embedding_config
                if embeddings_request.embedding_config
                else {"outputEmbeddingLength": 1024}
            )
        return args

    def embed(self, embeddings_request: EmbeddingsRequest) -> EmbeddingsResponse:
        response = self._invoke_model(
            args=self._parse_args(embeddings_request), model_id=embeddings_request.model
        )
        response_body = json.loads(response.get("body").read())
        if DEBUG:
            logger.info("Bedrock response body: " + str(response_body))

        return self._create_response(
            embeddings=[response_body["embedding"]],
            model=embeddings_request.model,
            input_tokens=response_body["inputTextTokenCount"],
        )


def get_embeddings_model(model_id: str) -> BedrockEmbeddingsModel:
    model_name = SUPPORTED_BEDROCK_EMBEDDING_MODELS.get(model_id, "")
    if DEBUG:
        logger.info("model name is " + model_name)
    match model_name:
        case "Cohere Embed Multilingual" | "Cohere Embed English":
            return CohereEmbeddingsModel()
        case _:
            logger.error("Unsupported model id " + model_id)
            raise HTTPException(
                status_code=400,
                detail="Unsupported embedding model id " + model_id,
            )<|MERGE_RESOLUTION|>--- conflicted
+++ resolved
@@ -259,35 +259,6 @@
 
     async def chat_stream(self, chat_request: ChatRequest) -> AsyncIterable[bytes]:
         """Default implementation for Chat Stream API"""
-<<<<<<< HEAD
-        response = await self._invoke_bedrock(chat_request, stream=True)
-        message_id = self.generate_message_id()
-        stream = response.get("stream")
-        for chunk in stream:
-            stream_response = self._create_response_stream(
-                model_id=chat_request.model, message_id=message_id, chunk=chunk
-            )
-            if not stream_response:
-                continue
-            if DEBUG:
-                logger.info("Proxy response :" + stream_response.model_dump_json())
-            if stream_response.choices:
-                yield self.stream_response_to_bytes(stream_response)
-            elif (
-                chat_request.stream_options
-                and chat_request.stream_options.include_usage
-            ):
-                # An empty choices for Usage as per OpenAI doc below:
-                # if you set stream_options: {"include_usage": true}.
-                # an additional chunk will be streamed before the data: [DONE] message.
-                # The usage field on this chunk shows the token usage statistics for the entire request,
-                # and the choices field will always be an empty array.
-                # All other chunks will also include a usage field, but with a null value.
-                yield self.stream_response_to_bytes(stream_response)
-
-        # return an [DONE] message at the end.
-        yield self.stream_response_to_bytes()
-=======
         try:
             response = await self._invoke_bedrock(chat_request, stream=True)
             message_id = self.generate_message_id()
@@ -315,7 +286,6 @@
         except Exception as e:
             error_event = Error(error=ErrorMessage(message=str(e)))
             yield self.stream_response_to_bytes(error_event)
->>>>>>> b27e8362
 
     def _parse_system_prompts(self, chat_request: ChatRequest) -> list[dict[str, str]]:
         """Create system prompts.
@@ -519,15 +489,7 @@
             }
         # add tool config
         if chat_request.tools:
-<<<<<<< HEAD
-            args["toolConfig"] = {
-                "tools": [
-                    self._convert_tool_spec(t.function) for t in chat_request.tools
-                ]
-            }
-=======
             tool_config = {"tools": [self._convert_tool_spec(t.function) for t in chat_request.tools]}
->>>>>>> b27e8362
 
             if chat_request.tool_choice and not chat_request.model.startswith(
                 "meta.llama3-1-"
@@ -542,16 +504,8 @@
                 else:
                     # Specific tool to use
                     assert "function" in chat_request.tool_choice
-<<<<<<< HEAD
-                    args["toolConfig"]["toolChoice"] = {
-                        "tool": {
-                            "name": chat_request.tool_choice["function"].get("name", "")
-                        }
-                    }
-=======
                     tool_config["toolChoice"] = {"tool": {"name": chat_request.tool_choice["function"].get("name", "")}}
             args["toolConfig"] = tool_config
->>>>>>> b27e8362
         return args
 
     def _create_response(
